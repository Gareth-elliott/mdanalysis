--- conflicted
+++ resolved
@@ -331,11 +331,7 @@
         u = MDAnalysis.Universe(streamData.as_NamedStream('PDB'))
         assert_equal(u.atoms.n_atoms, self.ref_n_atoms)
 
-<<<<<<< HEAD
-    def test_PDBReader(self):
-=======
     def test_PDBReader(self, streamData):
->>>>>>> d593993e
         try:
             u = MDAnalysis.Universe(streamData.as_NamedStream('PDB'))
         except Exception as err:
