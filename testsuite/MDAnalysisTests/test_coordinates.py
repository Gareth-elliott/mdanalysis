# -*- Mode: python; tab-width: 4; indent-tabs-mode:nil; coding:utf-8 -*-
# vim: tabstop=4 expandtab shiftwidth=4 softtabstop=4 fileencoding=utf-8
#
# MDAnalysis --- http://www.MDAnalysis.org
# Copyright (c) 2006-2015 Naveen Michaud-Agrawal, Elizabeth J. Denning, Oliver Beckstein
# and contributors (see AUTHORS for the full list)
#
# Released under the GNU Public Licence, v2 or any higher version
#
# Please cite your use of MDAnalysis in published work:
#
# N. Michaud-Agrawal, E. J. Denning, T. B. Woolf, and O. Beckstein.
# MDAnalysis: A Toolkit for the Analysis of Molecular Dynamics Simulations.
# J. Comput. Chem. 32 (2011), 2319--2327, doi:10.1002/jcc.21787
#

import MDAnalysis
import MDAnalysis as mda
import MDAnalysis.coordinates
import MDAnalysis.coordinates.core
from MDAnalysis import NoDataError

import numpy as np
import cPickle
from numpy.testing import *
from nose.plugins.attrib import attr
import warnings

from .datafiles import (
    PSF, DCD, DCD_empty, PDB_small, XPDB_small, PDB_closed, PDB_multiframe,
    PDB, CRD, XTC, TRR, GRO, DMS, CONECT,
    XYZ, XYZ_bz2, XYZ_psf, PRM, TRJ, TRJ_bz2, PRMpbc, TRJpbc_bz2, PRMncdf, NCDF, PQR,
    PDB_sub_dry, TRR_sub_sol, PDB_sub_sol, TRZ, TRZ_psf, LAMMPSdata, LAMMPSdata_mini,
    PSF_TRICLINIC, DCD_TRICLINIC, PSF_NAMD_TRICLINIC, DCD_NAMD_TRICLINIC,
    GMS_ASYMOPT, GMS_SYMOPT, GMS_ASYMSURF, XYZ_mini, PFncdf_Top, PFncdf_Trj,
    INPCRD, XYZ_five,
    DLP_CONFIG, DLP_CONFIG_order, DLP_CONFIG_minimal,
    DLP_HISTORY, DLP_HISTORY_order, DLP_HISTORY_minimal)

from . import knownfailure

import os
import shutil
import errno
import tempfile
import itertools


def atom_distance(a, b):
    """Calculate the distance between two atoms a and b."""
    r = a.pos - b.pos
    return np.sqrt(np.sum(r ** 2))


class RefAdKSmall(object):
    """Mixin class to provide comparison numbers.

    Based on small PDB with AdK (:data:`PDB_small`).

    .. Note::

       All distances must be in ANGSTROEM as this is the MDAnalysis
       default unit. All readers must return Angstroem by default.
    """
    filename = PDB_small
    ref_coordinates = {
        'A10CA': np.array([-1.198, 7.937, 22.654]),  # G11:CA, copied frm adk_open.pdb
    }
    ref_distances = {'endtoend': 11.016959}
    ref_E151HA2_index = 2314
    ref_numatoms = 3341
    ref_charmm_totalcharge = -4.0
    ref_charmm_Hcharges = [0.33] + 203 * [0.31]
    ref_charmm_ArgCAcharges = 13 * [0.07]
    ref_charmm_ProNcharges = 10 * [-0.29]
    ref_unitcell = np.array([80.017, 80.017, 80.017, 60., 60., 90.], dtype=np.float32)
    ref_volume = 0.0


class RefAdK(object):
    """Mixin class to provide comparison numbers.

    Based on PDB/GRO with AdK in water + Na+ (:data:`PDB`).

    .. Note::

       All distances must be in ANGSTROEM as this is the MDAnalysis
       default unit. All readers must return Angstroem by default.
    """
    filename = PDB
    ref_coordinates = {
        'A10CA': np.array([62.97600174, 62.08800125, 20.2329998]),  # Angstroem as MDAnalysis unit!!
    }
    ref_distances = {'endtoend': 9.3513174}
    ref_E151HA2_index = 2314
    ref_numatoms = 47681
    ref_Na_sel_size = 4
    # CRYST1 80.017   80.017   80.017  60.00  60.00  90.00
    ref_unitcell = np.array([80.017, 80.017, 80.017, 60., 60., 90.], dtype=np.float32)
    ref_volume = 362270.0  # computed with Gromacs


class Ref2r9r(object):
    """Mixin class to provide comparison numbers.

    Based on S6 helices of chimeric Kv channel

    .. Note::

       All distances must be in ANGSTROEM as this is the MDAnalysis
       default unit. All readers must return Angstroem by default.
    """
    ref_numatoms = 1284
    ref_sum_centre_of_geometry = -98.24146
    ref_numframes = 10


class TestXYZReader(TestCase, Ref2r9r):
    def setUp(self):
        self.universe = mda.Universe(XYZ_psf, XYZ)
        self.prec = 3  # 4 decimals in xyz file

    def tearDown(self):
        del self.universe

    def test_load_xyz(self):
        U = self.universe
        assert_equal(len(U.atoms), self.ref_numatoms, "load Universe from PSF and XYZ")

    def test_numatoms(self):
        assert_equal(self.universe.trajectory.numatoms, self.ref_numatoms, "wrong number of atoms")

    def test_numframes(self):
        assert_equal(self.universe.trajectory.numframes, self.ref_numframes, "wrong number of frames in xyz")

    def test_sum_centres_of_geometry(self):
        centreOfGeometry = 0

        for i in self.universe.trajectory:
            sel = self.universe.selectAtoms("all")
            centreOfGeometry += sum(sel.centerOfGeometry())

        assert_almost_equal(centreOfGeometry, self.ref_sum_centre_of_geometry, self.prec,
                            err_msg="sum of centers of geometry over the trajectory do not match")

    def test_full_slice(self):
        trj_iter = self.universe.trajectory[:]
        frames = [ts.frame - 1 for ts in trj_iter]
        assert_equal(frames, np.arange(self.universe.trajectory.numframes))

    def test_slice_raises_TypeError(self):
        def trj_iter():
            return list(self.universe.trajectory[::2])

        assert_raises(TypeError, trj_iter)

        # for whenever full slicing is implemented ...
        #frames = [ts.frame-1 for ts in trj_iter()]
        #assert_equal(frames, np.arange(self.universe.trajectory.numframes, step=2))


class TestCompressedXYZReader(TestCase, Ref2r9r):
    def setUp(self):
        self.universe = mda.Universe(XYZ_psf, XYZ_bz2)
        self.prec = 3  # 4 decimals in xyz file

    def tearDown(self):
        del self.universe

    def test_load_xyz(self):
        U = self.universe
        assert_equal(len(U.atoms), self.ref_numatoms, "load Universe from PSF and XYZ")

    def test_numatoms(self):
        assert_equal(self.universe.trajectory.numatoms, self.ref_numatoms, "wrong number of atoms")

    def test_numframes(self):
        assert_equal(self.universe.trajectory.numframes, self.ref_numframes, "wrong number of frames in xyz")

    def test_sum_centres_of_geometry(self):
        centreOfGeometry = 0

        for i in self.universe.trajectory:
            sel = self.universe.selectAtoms("all")
            centreOfGeometry += sum(sel.centerOfGeometry())

        assert_almost_equal(centreOfGeometry, self.ref_sum_centre_of_geometry, self.prec,
                            err_msg="sum of centers of geometry over the trajectory do not match")

    def test_full_slice(self):
        trj_iter = self.universe.trajectory[:]
        frames = [ts.frame - 1 for ts in trj_iter]
        assert_equal(frames, np.arange(self.universe.trajectory.numframes))

    def test_slice_raises_TypeError(self):
        def trj_iter():
            return list(self.universe.trajectory[::2])

        assert_raises(TypeError, trj_iter)


class TestXYZWriter(TestCase, Ref2r9r):
    def setUp(self):
        self.universe = mda.Universe(XYZ_psf, XYZ_bz2)
        self.prec = 3  # 4 decimals in xyz file
        ext = ".xyz"
        fd, self.outfile = tempfile.mkstemp(suffix=ext)
        os.close(fd)
        self.Writer = MDAnalysis.coordinates.XYZ.XYZWriter

    def tearDown(self):
        try:
            os.unlink(self.outfile)
        except OSError:
            pass
        del self.universe

    def test_write_trajectory_timestep(self):
        W = self.Writer(self.outfile)
        self._copy_traj(W)

    def test_write_trajectory_atomgroup(self):
        W = self.Writer(self.outfile)
        for ts in self.universe.trajectory:
            W.write(self.universe.atoms)
        W.close()
        self._check_copy()

    def test_ReaderWriter(self):
        t = self.universe.trajectory
        W = t.Writer(self.outfile)
        self._copy_traj(W)

    def _copy_traj(self, writer):
        for ts in self.universe.trajectory:
            writer.write_next_timestep(ts)
        writer.close()
        self._check_copy()

    def _check_copy(self):
        uw = mda.Universe(XYZ_psf, self.outfile)
        assert_equal(self.universe.trajectory.numframes, uw.trajectory.numframes)
        # check that the trajectories are identical for each time step
        for orig_ts, written_ts in itertools.izip(self.universe.trajectory, uw.trajectory):
            assert_array_almost_equal(written_ts._pos, orig_ts._pos, self.prec,
                                      err_msg="coordinate mismatch between original and written trajectory at frame "
                                              "%d (orig) vs %d (written)" % (
                                      orig_ts.frame, written_ts.frame))


class RefACHE(object):
    """Mixin class to provide comparison numbers.

    ACHE peptide

    # COM check in VMD::

        set p [atomselect top "not water"]
        set total {0 0 0};
        for {set i 0} {$i < 11} {incr i} {
           $p frame $i; set total [vecadd $total [measure center $p]]}

        puts [vecsum $total]
        # 472.2592159509659

    """
    ref_numatoms = 252
    ref_proteinatoms = ref_numatoms
    ref_sum_centre_of_geometry = 472.2592159509659  # 430.44807815551758
    ref_numframes = 11
    ref_periodic = False


class RefCappedAla(object):
    """Mixin class to provide comparison numbers.

    Capped Ala in water

    # COM check in VMD (load trajectory as *AMBER with periodic box*!)::

        set p [atomselect top "not water"]
        set total {0 0 0};
        for {set i 0} {$i < 11} {incr i} {
           $p frame $i; set total [vecadd $total [measure center $p]]}

        puts [vecsum $total]
        # 686.276834487915

    """
    ref_numatoms = 5071
    ref_proteinatoms = 22
    ref_sum_centre_of_geometry = 686.276834487915
    ref_numframes = 11
    ref_periodic = True


class RefVGV(object):
    """Mixin class to provide comparison numbers.

    Computed from bala.trj::

      w = MDAnalysis.Universe(PRMncdf, TRJncdf)
      ref_numatoms = len(w.atoms)
      ref_proteinatoms = len(w.selectAtoms("protein"))
      ref_sum_centre_of_geometry = np.sum([protein.centerOfGeometry() for ts in w.trajectory])
    """
    ref_numatoms = 2661
    ref_proteinatoms = 50
    ref_sum_centre_of_geometry = 1552.9125
    ref_numframes = 30
    ref_periodic = True


class _TRJReaderTest(TestCase):
    # use as a base class (override setUp()) and mixin a reference
    def tearDown(self):
        del self.universe

    def test_load_prm(self):
        U = self.universe
        assert_equal(len(U.atoms), self.ref_numatoms, "load Universe from PRM and TRJ")

    def test_numatoms(self):
        assert_equal(self.universe.trajectory.numatoms, self.ref_numatoms, "wrong number of atoms")

    def test_numframes(self):
        assert_equal(self.universe.trajectory.numframes, self.ref_numframes, "wrong number of frames in xyz")

    def test_periodic(self):
        assert_equal(self.universe.trajectory.periodic, self.ref_periodic)

    def test_amber_proteinselection(self):
        protein = self.universe.selectAtoms('protein')
        assert_equal(protein.numberOfAtoms(), self.ref_proteinatoms, "error in protein selection (HIS or termini?)")

    def test_sum_centres_of_geometry(self):
        protein = self.universe.selectAtoms('protein')
        total = np.sum([protein.centerOfGeometry() for ts in self.universe.trajectory])
        assert_almost_equal(total, self.ref_sum_centre_of_geometry, self.prec,
                            err_msg="sum of centers of geometry over the trajectory do not match")

    def test_initial_frame_is_1(self):
        assert_equal(self.universe.trajectory.ts.frame, 1,
                     "initial frame is not 1 but {0}".format(self.universe.trajectory.ts.frame))

    def test_starts_with_first_frame(self):
        """Test that coordinate arrays are filled as soon as the trajectory has been opened."""
        assert_(np.any(self.universe.atoms.coordinates() > 0),
                "Reader does not populate coordinates() right away.")

    def test_rewind(self):
        trj = self.universe.trajectory
        trj.next()
        trj.next()  # for readers that do not support indexing
        assert_equal(trj.ts.frame, 3, "failed to forward to frame 3 (frameindex 2)")
        trj.rewind()
        assert_equal(trj.ts.frame, 1, "failed to rewind to first frame")
        assert_(np.any(self.universe.atoms.coordinates() > 0),
                "Reader does not populate coordinates() after rewinding.")

    def test_full_slice(self):
        trj_iter = self.universe.trajectory[:]
        frames = [ts.frame - 1 for ts in trj_iter]
        assert_equal(frames, np.arange(self.universe.trajectory.numframes))


class TestTRJReader(_TRJReaderTest, RefACHE):
    def setUp(self):
        self.universe = mda.Universe(PRM, TRJ)
        self.prec = 3

    def test_slice_raises_TypeError(self):
        def trj_iter():
            return list(self.universe.trajectory[::2])

        assert_raises(TypeError, trj_iter)


class TestBzippedTRJReader(TestTRJReader):
    def setUp(self):
        self.universe = mda.Universe(PRM, TRJ_bz2)
        self.prec = 3


class TestBzippedTRJReaderPBC(_TRJReaderTest, RefCappedAla):
    def setUp(self):
        self.universe = mda.Universe(PRMpbc, TRJpbc_bz2)
        self.prec = 3

    def test_slice_raises_TypeError(self):
        def trj_iter():
            return list(self.universe.trajectory[::2])

        assert_raises(TypeError, trj_iter)


class TestNCDFReader(_TRJReaderTest, RefVGV):
    def setUp(self):
        self.universe = mda.Universe(PRMncdf, NCDF)
        self.prec = 3

    def test_slice_iteration(self):
        frames = [ts.frame - 1 for ts in self.universe.trajectory[4:-2:4]]
        assert_equal(frames,
                     np.arange(self.universe.trajectory.numframes)[4:-2:4],
                     err_msg="slicing did not produce the expected frames")

    def test_metadata(self):
        data = self.universe.trajectory.trjfile
        assert_equal(data.Conventions, 'AMBER')
        assert_equal(data.ConventionVersion, '1.0')

class TestNCDFReader2(TestCase):
    """NCDF Trajectory with positions and forces.

    Contributed by Albert Solernou
    """
    def setUp(self):
        self.u = mda.Universe(PFncdf_Top, PFncdf_Trj)
        self.prec = 3

    def tearDown(self):
        self.u.trajectory.close()
        del self.u

    def test_positions_1(self):
        """Check positions on first frame"""
        self.u.trajectory[0]
        ref_1 = np.array([[ -0.11980818,  18.70524979,  11.6477766 ],
                          [ -0.44717646,  18.61727142,  12.59919548],
                          [ -0.60952115,  19.47885513,  11.22137547]], dtype=np.float32)
        assert_array_almost_equal(ref_1, self.u.atoms.positions[:3], self.prec)

    def test_positions_2(self):
        """Check positions on second frame"""
        self.u.trajectory[1]
        ref_2= np.array([[ -0.13042036,  18.6671524 ,  11.69647026],
                         [ -0.46643803,  18.60186768,  12.646698  ],
                         [ -0.46567637,  19.49173927,  11.21922874]], dtype=np.float32)
        assert_array_almost_equal(ref_2, self.u.atoms.positions[:3], self.prec)

    def test_forces_1(self):
        """Check forces on first frame"""
        self.u.trajectory[0]
        ref_1 = np.array([[ 49.23017883, -97.05565643, -86.09863281],
                          [  2.97547197,  29.84169388,  11.12069607],
                          [-15.93093777,  14.43616867,  30.25889015]], dtype=np.float32)
        assert_array_almost_equal(ref_1, self.u.atoms.forces[:3], self.prec)

    def test_forces_2(self):
        """Check forces on second frame"""
        self.u.trajectory[1]
        ref_2 = np.array([[ 116.39096832, -145.44448853, -151.3155365 ],
                          [ -18.90058327,   27.20145798,    1.95245135],
                          [ -31.08556366,   14.95863628,   41.10367966]], dtype=np.float32)
        assert_array_almost_equal(ref_2, self.u.atoms.forces[:3], self.prec)

    def test_time_1(self):
        """Check time on first frame"""
        ref = 35.02
        assert_almost_equal(ref, self.u.trajectory[0].time, self.prec)

    def test_time_2(self):
        """Check time on second frame"""
        ref = 35.04
        assert_almost_equal(ref, self.u.trajectory[1].time, self.prec)


class TestNCDFWriter(TestCase, RefVGV):
    def setUp(self):
        self.universe = mda.Universe(PRMncdf, NCDF)
        self.prec = 6
        ext = ".ncdf"
        fd, self.outfile = tempfile.mkstemp(suffix=ext)
        os.close(fd)
        fd, self.outtop = tempfile.mkstemp(suffix=".pdb")
        os.close(fd)
        self.Writer = MDAnalysis.coordinates.TRJ.NCDFWriter

    def tearDown(self):
        for f in self.outfile, self.outtop:
            try:
                os.unlink(f)
            except OSError:
                pass
        del self.universe
        del self.Writer

    def test_write_trajectory(self):
        t = self.universe.trajectory
        W = self.Writer(self.outfile, t.numatoms, delta=t.delta)
        self._copy_traj(W)

    def test_OtherWriter(self):
        t = self.universe.trajectory
        W = t.OtherWriter(self.outfile)
        self._copy_traj(W)

    def _copy_traj(self, writer):
        for ts in self.universe.trajectory:
            writer.write_next_timestep(ts)
        writer.close()

        uw = mda.Universe(PRMncdf, self.outfile)

        # check that the trajectories are identical for each time step
        for orig_ts, written_ts in itertools.izip(self.universe.trajectory, uw.trajectory):
            assert_array_almost_equal(written_ts._pos, orig_ts._pos, self.prec,
                                      err_msg="coordinate mismatch between original and written trajectory at frame "
                                              "%d (orig) vs %d (written)" % (
                                      orig_ts.frame, written_ts.frame))
            # not a good test because in the example trajectory all times are 0
            assert_almost_equal(orig_ts.time, written_ts.time, self.prec,
                                err_msg="Time for step {0} are not the same.".format(orig_ts.frame))
            assert_array_almost_equal(written_ts.dimensions, orig_ts.dimensions, self.prec,
                                      err_msg="unitcells are not identical")

    @attr('slow')
    def test_TRR2NCDF(self):
        trr = MDAnalysis.Universe(GRO, TRR)
        W = self.Writer(self.outfile, trr.trajectory.numatoms, velocities=True)
        for ts in trr.trajectory:
            W.write_next_timestep(ts)
        W.close()

        uw = MDAnalysis.Universe(GRO, self.outfile)

        for orig_ts, written_ts in itertools.izip(trr.trajectory, uw.trajectory):
            assert_array_almost_equal(written_ts._pos, orig_ts._pos, self.prec,
                                      err_msg="coordinate mismatch between original and written trajectory at frame "
                                              "%d (orig) vs %d (written)" % (
                                      orig_ts.frame, written_ts.frame))
            assert_array_almost_equal(written_ts._velocities, orig_ts._velocities, self.prec,
                                      err_msg="velocity mismatch between original and written trajectory at frame %d "
                                              "(orig) vs %d (written)" % (
                                      orig_ts.frame, written_ts.frame))
            assert_almost_equal(orig_ts.time, written_ts.time, self.prec,
                                err_msg="Time for step {0} are not the same.".format(orig_ts.frame))
            assert_array_almost_equal(written_ts.dimensions, orig_ts.dimensions, self.prec,
                                      err_msg="unitcells are not identical")
        del trr

    @attr('issue')
    def test_write_AtomGroup(self):
        """test to write NCDF from AtomGroup (Issue 116)"""
        p = self.universe.selectAtoms("not resname WAT")
        p.write(self.outtop)
        W = self.Writer(self.outfile, numatoms=p.numberOfAtoms())
        for ts in self.universe.trajectory:
            W.write(p)
        W.close()

        uw = MDAnalysis.Universe(self.outtop, self.outfile)
        pw = uw.atoms

        for orig_ts, written_ts in itertools.izip(self.universe.trajectory, uw.trajectory):
            assert_array_almost_equal(p.positions, pw.positions, self.prec,
                                      err_msg="coordinate mismatch between original and written trajectory at frame "
                                              "%d (orig) vs %d (written)" % (
                                      orig_ts.frame, written_ts.frame))
            assert_almost_equal(orig_ts.time, written_ts.time, self.prec,
                                err_msg="Time for step {0} are not the same.".format(orig_ts.frame))
            assert_array_almost_equal(written_ts.dimensions, orig_ts.dimensions, self.prec,
                                      err_msg="unitcells are not identical")


class TestINPCRDReader(TestCase):
    """Test reading Amber restart coordinate files"""
    def _check_ts(self, ts):
        # Check a ts has the right values in
        ref_pos = np.array([[6.6528795, 6.6711416, -8.5963255],
                        [7.3133773, 5.8359736, -8.8294175],
                        [8.3254058, 6.2227613, -8.7098593],
                        [7.0833200, 5.5038197, -9.8417650],
                        [7.1129439, 4.6170351, -7.9729560]])
        for ref, val in itertools.izip(ref_pos, ts._pos):
            assert_allclose(ref, val)
    
    def test_reader(self):
        from MDAnalysis.coordinates.INPCRD import INPReader

        r = INPReader(INPCRD)

        assert_equal(r.numatoms, 5)
        self._check_ts(r.ts)

    def test_universe_inpcrd(self):
        u = MDAnalysis.Universe(XYZ_five, INPCRD)

        self._check_ts(u.trajectory.ts)

    def test_universe_restrt(self):
        u = MDAnalysis.Universe(XYZ_five, INPCRD, format='RESTRT')

        self._check_ts(u.trajectory.ts)


class TestNCDFWriterVelsForces(TestCase):
    """Test writing NCDF trajectories with a mixture of options"""
    def setUp(self):
        fd, self.outfile = tempfile.mkstemp(suffix='.ncdf')
        os.close(fd)
        self.prec = 3
        self.top = XYZ_mini
        self.numatoms = 3

        self.ts1 = MDAnalysis.coordinates.TRJ.Timestep(self.numatoms, velocities=True, forces=True)
        self.ts1._pos[:] = np.arange(self.numatoms * 3).reshape(self.numatoms, 3)
        self.ts1._velocities[:] = np.arange(self.numatoms * 3).reshape(self.numatoms, 3) + 100
        self.ts1._forces[:] = np.arange(self.numatoms * 3).reshape(self.numatoms, 3) + 200

        self.ts2 = MDAnalysis.coordinates.TRJ.Timestep(self.numatoms, velocities=True, forces=True)
        self.ts2._pos[:] = np.arange(self.numatoms * 3).reshape(self.numatoms, 3) + 300
        self.ts2._velocities[:] = np.arange(self.numatoms * 3).reshape(self.numatoms, 3) + 400
        self.ts2._forces[:] = np.arange(self.numatoms * 3).reshape(self.numatoms, 3) + 500

    def tearDown(self):
        try:
            os.unlink(self.outfile)
        except:
            pass

        del self.numatoms
        del self.ts1
        del self.ts2

    def _write_ts(self, pos, vel, force):
        """Write the two reference timesteps, then open them up and check values

        pos vel and force are bools which define whether these properties should
        be in TS
        """
        with MDAnalysis.Writer(self.outfile, numatoms=self.numatoms,
                               velocities=vel, forces=force) as w:
            w.write(self.ts1)
            w.write(self.ts2)

        u = MDAnalysis.Universe(self.top, self.outfile)
        for ts, ref_ts in itertools.izip(u.trajectory, [self.ts1, self.ts2]):
            if pos:
                assert_almost_equal(ts._pos, ref_ts._pos, self.prec)
            else:
                assert_raises(NoDataError, getattr, ts, 'positions')
            if vel:
                assert_almost_equal(ts._velocities, ref_ts._velocities, self.prec)
            else:
                assert_raises(NoDataError, getattr, ts, 'velocities')
            if force:
                assert_almost_equal(ts._forces, ref_ts._forces, self.prec)
            else:
                assert_raises(NoDataError, getattr, ts, 'forces')

        u.trajectory.close()

    def test_pos(self):
        self._write_ts(True, False, False)

    def test_pos_vel(self):
        self._write_ts(True, True, False)

    def test_pos_force(self):
        self._write_ts(True, False, True)

    def test_pos_vel_force(self):
        self._write_ts(True, True, True)


class _SingleFrameReader(TestCase, RefAdKSmall):
    # see TestPDBReader how to set up!

    def tearDown(self):
        del self.universe

    def test_flag_permissive_pdb_reader(self):
        """test_flag_permissive_pdb_reader: permissive_pdb_reader==True enables primitive PDB reader"""
        assert_equal(mda.core.flags['permissive_pdb_reader'], True,
                     "'permissive_pdb_reader' flag should be True as MDAnalysis default")

    def test_load_file(self):
        U = self.universe
        assert_equal(len(U.atoms), self.ref_numatoms, "load Universe from file %s" % U.trajectory.filename)
        assert_equal(U.atoms.selectAtoms('resid 150 and name HA2').atoms[0],
                     U.atoms[self.ref_E151HA2_index], "Atom selections")

    def test_numatoms(self):
        assert_equal(self.universe.trajectory.numatoms, self.ref_numatoms, "wrong number of atoms")

    def test_numres(self):
        assert_equal(self.universe.atoms.numberOfResidues(), 214, "wrong number of residues")

    def test_numframes(self):
        assert_equal(self.universe.trajectory.numframes, 1, "wrong number of frames in pdb")

    def test_time(self):
        assert_equal(self.universe.trajectory.time, 0.0, "wrong time of the frame")

    def test_frame(self):
        assert_equal(self.universe.trajectory.frame, 1,
                     "wrong frame number (1-based, should be 1 for single frame readers)")

    def test_frame_index_0(self):
        self.universe.trajectory[0]
        assert_equal(self.universe.trajectory.ts.frame, 1, "frame number for frame index 0 should be 1")

    def test_frame_index_1_raises_IndexError(self):
        def go_to_2(traj=self.universe.trajectory):
            traj[1]

        assert_raises(IndexError, go_to_2)

    def test_dt(self):
        """testing that accessing universe.trajectory.dt raises a KeyError for single frame readers"""
        assert_raises(KeyError, self.universe.trajectory.__getattribute__, "dt")

    def test_coordinates(self):
        A10CA = self.universe.atoms.CA[10]
        # restrict accuracy to maximum in PDB files (3 decimals)
        assert_almost_equal(A10CA.pos, self.ref_coordinates['A10CA'], 3,
                            err_msg="wrong coordinates for A10:CA")

    def test_distances(self):
        NTERM = self.universe.atoms.N[0]
        CTERM = self.universe.atoms.C[-1]
        d = atom_distance(NTERM, CTERM)
        assert_almost_equal(d, self.ref_distances['endtoend'], self.prec,
                            err_msg="distance between M1:N and G214:C")

    def test_full_slice(self):
        trj_iter = self.universe.trajectory[:]
        frames = [ts.frame - 1 for ts in trj_iter]
        assert_equal(frames, np.arange(self.universe.trajectory.numframes))

    def test_last_slice(self):
        trj_iter = self.universe.trajectory[-1:]  # should be same as above: only 1 frame!
        frames = [ts.frame - 1 for ts in trj_iter]
        assert_equal(frames, np.arange(self.universe.trajectory.numframes))


class TestPDBReader(_SingleFrameReader):
    def setUp(self):
        ##mda.core.flags['permissive_pdb_reader'] = False # enable Bio.PDB reader!!
        # use permissive=False instead of changing the global flag as this
        # can lead to race conditions when testing in parallel
        self.universe = mda.Universe(RefAdKSmall.filename, permissive=False)
        self.prec = 3  # 3 decimals in PDB spec http://www.wwpdb.org/documentation/format32/sect9.html#ATOM

    def test_uses_Biopython(self):
        from MDAnalysis.coordinates.PDB import PDBReader

        assert_(isinstance(self.universe.trajectory, PDBReader), "failed to choose Biopython PDBReader")

    @knownfailure("Biopython PDB reader does not parse CRYST1", AssertionError)
    def test_dimensions(self):
        assert_almost_equal(self.universe.trajectory.ts.dimensions, RefAdKSmall.ref_unitcell,
                            self.prec,
                            "Biopython reader failed to get unitcell dimensions from CRYST1")


class TestPSF_CRDReader(_SingleFrameReader):
    def setUp(self):
        self.universe = mda.Universe(PSF, CRD)
        self.prec = 5  # precision in CRD (at least we are writing %9.5f)


class TestPSF_PDBReader(TestPDBReader):
    def setUp(self):
        # mda.core.flags['permissive_pdb_reader'] = False
        self.universe = mda.Universe(PSF, PDB_small, permissive=False)
        self.prec = 3  # 3 decimals in PDB spec http://www.wwpdb.org/documentation/format32/sect9.html#ATOM

    def test_uses_Biopython(self):
        from MDAnalysis.coordinates.PDB import PDBReader

        assert_(isinstance(self.universe.trajectory, PDBReader), "failed to choose Biopython PDBReader")


class TestPrimitivePDBReader(_SingleFrameReader):
    def setUp(self):
        self.universe = mda.Universe(PDB_small, permissive=True)
        self.prec = 3  # 3 decimals in PDB spec http://www.wwpdb.org/documentation/format32/sect9.html#ATOM

    def test_missing_natoms(self):
        from MDAnalysis.coordinates.PDB import PrimitivePDBReader

        assert_raises(ValueError, PrimitivePDBReader, 'something.pdb')

    def test_wrong_natoms(self):
        from MDAnalysis.coordinates.PDB import PrimitivePDBReader

        assert_raises(ValueError, PrimitivePDBReader, PDB_small, numatoms=4000)


class TestExtendedPDBReader(_SingleFrameReader):
    def setUp(self):
        self.universe = mda.Universe(PDB_small, topology_format="XPDB", format="XPDB")
        self.prec = 3  # 3 decimals in PDB spec http://www.wwpdb.org/documentation/format32/sect9.html#ATOM

    def test_long_resSeq(self):
        #it checks that it can read a 5-digit resid
        self.universe = mda.Universe(XPDB_small, topology_format="XPDB")
        u = self.universe.selectAtoms('resid 1 or resid 10 or resid 100 or resid 1000 or resid 10000')
        assert_equal(u[4].resid, 10000, "can't read a five digit resid")


class TestPSF_PrimitivePDBReader(TestPrimitivePDBReader):
    def setUp(self):
        self.universe = mda.Universe(PSF, PDB_small, permissive=True)
        self.prec = 3  # 3 decimals in PDB spec http://www.wwpdb.org/documentation/format32/sect9.html#ATOM

    def test_dimensions(self):
        assert_almost_equal(self.universe.trajectory.ts.dimensions, RefAdKSmall.ref_unitcell,
                            self.prec,
                            "Primitive PDB reader failed to get unitcell dimensions from CRYST1")


class TestPrimitivePDBWriter(TestCase):
    def setUp(self):
        self.universe = mda.Universe(PSF, PDB_small, permissive=True)
        self.universe2 = mda.Universe(PSF, DCD, permissive=True)
        self.prec = 3  # 3 decimals in PDB spec http://www.wwpdb.org/documentation/format32/sect9.html#ATOM
        ext = ".pdb"
        fd, self.outfile = tempfile.mkstemp(suffix=ext)
        os.close(fd)

    def tearDown(self):
        try:
            os.unlink(self.outfile)
        except OSError:
            pass
        del self.universe, self.universe2

    def test_writer(self):
        "Test writing from a single frame PDB file to a PDB file."""
        self.universe.atoms.write(self.outfile)
        u = mda.Universe(PSF, self.outfile, permissive=True)
        assert_almost_equal(u.atoms.coordinates(), self.universe.atoms.coordinates(), self.prec,
                            err_msg="Writing PDB file with PrimitivePDBWriter does not reproduce original coordinates")

    @attr('issue')
    def test_write_single_frame_Writer(self):
        """Test writing a single frame from a DCD trajectory to a PDB using MDAnalysis.Writer (Issue 105)"""
        u = self.universe2
        W = mda.Writer(self.outfile)
        u.trajectory[50]
        W.write(u.selectAtoms('all'))
        W.close()
        u2 = mda.Universe(self.outfile)
        assert_equal(u2.trajectory.numframes, 1, err_msg="The number of frames should be 1.")

    @attr('issue')
    def test_write_single_frame_AtomGroup(self):
        """Test writing a single frame from a DCD trajectory to a PDB using AtomGroup.write() (Issue 105)"""
        u = self.universe2
        u.trajectory[50]
        u.atoms.write(self.outfile)
        u2 = MDAnalysis.Universe(PSF, self.outfile)
        assert_equal(u2.trajectory.numframes, 1, err_msg="Output PDB should only contain a single frame")
        assert_almost_equal(u2.atoms.coordinates(), u.atoms.coordinates(), self.prec,
                            err_msg="Written coordinates do not agree with original coordinates from frame %d" %
                                    u.trajectory.frame)

    @attr('issue')
    def test_check_coordinate_limits_min(self):
        """Test that illegal PDB coordinates (x <= -999.9995 A) are caught with ValueError (Issue 57)"""
        # modify coordinates so we need our own copy or we could mess up parallel tests
        u = mda.Universe(PSF, PDB_small, permissive=True)
        u.atoms[2000].pos[1] = -999.9995
        assert_raises(ValueError, u.atoms.write, self.outfile)
        del u

    @attr('issue')
    def test_check_coordinate_limits_max(self):
        """Test that illegal PDB coordinates (x > 9999.9995 A) are caught with ValueError (Issue 57)"""
        # modify coordinates so we need our own copy or we could mess up parallel tests
        u = mda.Universe(PSF, PDB_small, permissive=True)
        u.atoms[1000].pos[1] = 9999.9996  # OB: 9999.99951 is not caught by '<=' ?!?
        assert_raises(ValueError, u.atoms.write, self.outfile)
        del u


class TestGMSReader(TestCase):
    ''' Test cases for GAMESS output log-files '''

    def setUp(self):
        # optimize no-symmetry
        self.u_aso = mda.Universe(GMS_ASYMOPT, GMS_ASYMOPT, format='GMS',
                topology_format='GMS')
        self.u_so =  mda.Universe(GMS_SYMOPT,  GMS_SYMOPT)
        self.u_ass = mda.Universe(GMS_ASYMSURF, GMS_ASYMSURF)

    def test_numframes(self):
        desired = [21,8,10]
        assert_equal(self.u_aso.trajectory.numframes, desired[0],
                err_msg="Wrong number of frames read from GAMESS C1 optimization")
        assert_equal(self.u_so.trajectory.numframes, desired[1],
                err_msg="Wrong number of frames read from GAMESS D4H optimization")
        assert_equal(self.u_ass.trajectory.numframes, desired[2],
                err_msg="Wrong number of frames read from GAMESS C1 surface")

    def test_step5distances_asymopt(self):
        '''TestGMSReader: C1 optimization: 
            distance between 1st and 4th atoms changes after 5 steps '''
        desired = -0.0484664
        assert_almost_equal(self.__calcFD(self.u_aso), desired, decimal=5,
                err_msg="Wrong 1-4 atom distance change after 5 steps for GAMESS C1 optimization")

    def test_step5distances_symopt(self):
        '''TestGMSReader: Symmetry-input optimization: 
            distance between 1st and 4th atoms changes after 5 steps '''
        desired = 0.227637
        assert_almost_equal(self.__calcFD(self.u_so), desired, decimal=5,
                err_msg="Wrong 1-4 atom distance change after 5 steps for GAMESS D4H optimization")

    def test_step5distances_asymsurf(self):
        '''TestGMSReader: Symmetry-input potential-energy surface: 
            distance between 1st and 4th atoms changes after 5 steps '''
        desired = -0.499996
        assert_almost_equal(self.__calcFD(self.u_ass), desired, decimal=5,
                err_msg="Wrong 1-4 atom distance change after 5 steps for GAMESS C1 surface")

    def __calcFD(self, u):
        u.trajectory.rewind()
        pp = (u.trajectory.ts._pos[0] - u.trajectory.ts._pos[3])
        z1 = np.sqrt(sum(pp**2))
        for i in range(5):
            u.trajectory.next()
        pp = (u.trajectory.ts._pos[0] - u.trajectory.ts._pos[3])
        z2 = np.sqrt(sum(pp**2))
        return z1-z2

    def tearDown(self):
        del self.u_aso
        del self.u_so
        del self.u_ass




class TestMultiPDBReader(TestCase):
    def setUp(self):
        self.multiverse = mda.Universe(PDB_multiframe, permissive=True, guess_bonds=True)
        self.multiverse.build_topology()
        self.conect = mda.Universe(CONECT, guess_bonds=True)
        self.conect.build_topology()

    def tearDown(self):
        del self.multiverse
        del self.conect

    @attr('slow')
    def test_numframes(self):
        assert_equal(self.multiverse.trajectory.numframes, 24,
                     "Wrong number of frames read from PDB muliple model file")

    @attr('slow')
    def test_numatoms_frame(self):
        u = self.multiverse
        desired = 392
        for frame in u.trajectory:
            assert_equal(len(u.atoms), desired,
                         err_msg=("The number of atoms in the Universe (%d) does not"
                                  " match the number of atoms in the test case (%d) at frame %d"
                                  % (len(u.atoms), desired, u.trajectory.frame)))

    @attr('slow')
    def test_rewind(self):
        u = self.multiverse
        u.trajectory[11]
        assert_equal(u.trajectory.ts.frame, 12, "Failed to forward to 12th frame (frame index 11)")
        u.trajectory.rewind()
        assert_equal(u.trajectory.ts.frame, 1, "Failed to rewind to first frame (frame index 0)")

    @attr('slow')
    def test_iteration(self):
        u = self.multiverse
        frames = []
        for frame in u.trajectory:
            pass
        # should rewind after previous test
        # problem was: the iterator is NoneType and next() cannot be called
        for ts in u.trajectory:
            frames.append(ts)
        assert_equal(len(frames), u.trajectory.numframes,
                     "iterated number of frames %d is not the expected number %d; "
                     "trajectory iterator fails to rewind" % (len(frames), u.trajectory.numframes))

    @attr('slow')
    def test_slice_iteration(self):
        u = self.multiverse
        frames = []
        for ts in u.trajectory[4:-2:4]:
            frames.append(ts.frame - 1)
        assert_equal(np.array(frames),
                     np.arange(u.trajectory.numframes)[4:-2:4],
                     err_msg="slicing did not produce the expected frames")

    @attr('slow')
    def test_conect_bonds_conect(self):
        conect = self.conect
        assert_equal(len(conect.atoms), 1890)
        assert_equal(len(conect.bonds), 1922)

        try:
            fd, outfile = tempfile.mkstemp(suffix=".pdb")
            os.close(fd)
            self.conect.atoms.write(outfile, bonds="conect")
            u1 = mda.Universe(outfile, guess_bonds=True)
        finally:
            os.unlink(outfile)
        assert_equal(len(u1.atoms), 1890)
        assert_equal(len(u1.bonds), 1922)

    @attr('slow')
    def test_conect_bonds_all(self):
        conect = self.conect
        assert_equal(len(conect.atoms), 1890)
        assert_equal(len(conect.bonds), 1922)

        try:
            fd, outfile = tempfile.mkstemp(suffix=".pdb")
            os.close(fd)
            self.conect.atoms.write(outfile, bonds="all")
            u2 = mda.Universe(outfile, guess_bonds=True)
        finally:
            os.unlink(outfile)
        assert_equal(len(u2.atoms), 1890)
        assert_equal(len([b for b in u2.bonds if not b.is_guessed]), 1922)

        #assert_equal(len([b for b in conect.bonds if not b.is_guessed]), 1922)

    @attr('slow')
    def test_numconnections(self):
        u = self.multiverse

        # the bond list is sorted - so swaps in input pdb sequence should not be a problem
        desired = [
            [48, 365],
            [99, 166],
            [166, 99],
            [249, 387],
            [313, 331],
            [331, 313, 332, 340],
            [332, 331, 333, 338, 341],
            [333, 332, 334, 342, 343],
            [334, 333, 335, 344, 345],
            [335, 334, 336, 337],
            [336, 335],
            [337, 335, 346, 347, 348],
            [338, 332, 339, 349],
            [339, 338],
            [340, 331],
            [341, 332],
            [342, 333],
            [343, 333],
            [344, 334],
            [345, 334],
            [346, 337],
            [347, 337],
            [348, 337],
            [349, 338],
            [365, 48],
            [387, 249]]

        def helper(atoms, bonds):
            """
            Convert a bunch of atoms and bonds into a list of CONECT records
            """
            con = {}

            for bond in bonds:
                a1, a2 = bond[0].number, bond[1].number
                if not a1 in con:
                    con[a1] = []
                if not a2 in con:
                    con[a2] = []
                con[a2].append(a1)
                con[a1].append(a2)

            #print con
            atoms = sorted([a.number for a in atoms])

            conect = [([a, ] + sorted(con[a])) for a in atoms if a in con]
            conect = [[a + 1 for a in c] for c in conect]

            return conect

        conect = helper(self.multiverse.atoms, [b for b in u.bonds if not b.is_guessed])
        for r in conect:
            print r
        assert_equal(conect, desired,
                     err_msg="The bond list does not match the test reference; len(actual) is %d, len(desired) is %d "
                             "" % (
                     len(u._topology['bonds']), len(desired)))


class TestMultiPDBWriter(TestCase):
    def setUp(self):
        self.universe = mda.Universe(PSF, PDB_small, permissive=True)
        self.multiverse = mda.Universe(PDB_multiframe, permissive=True)
        self.universe2 = mda.Universe(PSF, DCD, permissive=True)
        self.prec = 3  # 3 decimals in PDB spec http://www.wwpdb.org/documentation/format32/sect9.html#ATOM
        ext = ".pdb"
        fd, self.outfile = tempfile.mkstemp(suffix=ext)
        os.close(fd)
        fd, self.outfile2 = tempfile.mkstemp(suffix=ext)
        os.close(fd)

    def tearDown(self):
        try:
            os.unlink(self.outfile)
        except OSError:
            pass
        try:
            os.unlink(self.outfile2)
        except OSError:
            pass
        del self.universe, self.multiverse, self.universe2

    @attr('slow')
    def test_write_atomselection(self):
        """Test if multiframe writer can write selected frames for an atomselection."""
        u = self.multiverse
        group = u.selectAtoms('name CA', 'name C')
        desired_group = 56
        desired_frames = 6
        pdb = MDAnalysis.Writer(self.outfile, multiframe=True, start=12, step=2)
        for ts in u.trajectory[-6:]:
            pdb.write(group)
        pdb.close()
        u2 = mda.Universe(self.outfile)
        assert_equal(len(u2.atoms), desired_group,
                     err_msg="MultiPDBWriter trajectory written for an AtomGroup contains %d atoms, it should contain "
                             "%d" % (
                     len(u2.atoms), desired_group))

        assert_equal(len(u2.trajectory), desired_frames,
                     err_msg="MultiPDBWriter trajectory written for an AtomGroup contains %d frames, it should have "
                             "%d" % (
                     len(u.trajectory), desired_frames))

    @attr('slow')
    def test_write_all_timesteps(self):
        """
        Test write_all_timesteps() of the  multiframe writer (selected frames for an atomselection)
        """
        u = self.multiverse
        group = u.selectAtoms('name CA', 'name C')
        desired_group = 56
        desired_frames = 6

        pdb = MDAnalysis.Writer(self.outfile, multiframe=True, start=12, step=2)
        pdb.write_all_timesteps(group)
        u2 = mda.Universe(self.outfile)
        assert_equal(len(u2.atoms), desired_group,
                     err_msg="MultiPDBWriter trajectory written for an AtomGroup contains %d atoms, it should contain "
                             "%d" % (
                     len(u2.atoms), desired_group))

        assert_equal(len(u2.trajectory), desired_frames,
                     err_msg="MultiPDBWriter trajectory written for an AtomGroup contains %d frames, it should have "
                             "%d" % (
                     len(u.trajectory), desired_frames))

    @attr('slow')
    def test_write_atoms(self):
        u = self.universe2
        W = mda.Writer(self.outfile, multiframe=True)
        # 2 frames expceted
        for ts in u.trajectory[-2:]:
            W.write(u.atoms)
        W.close()
        u0 = mda.Universe(self.outfile)
        assert_equal(u0.trajectory.numframes, 2, err_msg="The number of frames should be 3.")


class TestPQRReader(_SingleFrameReader):
    def setUp(self):
        self.universe = mda.Universe(PQR)
        self.prec = 3  # 3 decimals in PDB spec http://www.wwpdb.org/documentation/format32/sect9.html#ATOM

    def test_totalCharge(self):
        assert_almost_equal(self.universe.atoms.totalCharge(), self.ref_charmm_totalcharge, 3,
                            "Total charge (in CHARMM) does not match expected value.")

    def test_hydrogenCharges(self):
        assert_almost_equal(self.universe.atoms.H.charges(), self.ref_charmm_Hcharges, 3,
                            "Charges for H atoms do not match.")

    # Note that the whole system gets the sysID 'SYSTEM' for the PQR file (when read with
    # a PSF it is 's4AKE')
    def test_ArgCACharges(self):
        assert_almost_equal(self.universe.SYSTEM.ARG.CA.charges(), self.ref_charmm_ArgCAcharges, 3,
                            "Charges for CA atoms in Arg residues do not match.")

    def test_ProNCharges(self):
        assert_almost_equal(self.universe.SYSTEM.PRO.N.charges(), self.ref_charmm_ProNcharges, 3,
                            "Charges for N atoms in Pro residues do not match.")


class TestPQRWriter(TestCase, RefAdKSmall):
    def setUp(self):
        self.universe = mda.Universe(PQR)
        self.prec = 3
        ext = ".pqr"
        fd, self.outfile = tempfile.mkstemp(suffix=ext)
        os.close(fd)

    def tearDown(self):
        try:
            os.unlink(self.outfile)
        except OSError:
            pass
        del self.universe

    def test_writer_noChainID(self):
        assert_equal(self.universe.segments.segids()[0], 'SYSTEM')  # sanity check
        self.universe.atoms.write(self.outfile)
        u = mda.Universe(self.outfile)
        assert_equal(u.segments.segids()[0], 'SYSTEM')
        assert_almost_equal(u.atoms.coordinates(), self.universe.atoms.coordinates(), self.prec,
                            err_msg="Writing PQR file with PQRWriter does not reproduce original coordinates")
        assert_almost_equal(u.atoms.charges(), self.universe.atoms.charges(), self.prec,
                            err_msg="Writing PQR file with PQRWriter does not reproduce original charges")
        assert_almost_equal(u.atoms.radii(), self.universe.atoms.radii(), self.prec,
                            err_msg="Writing PQR file with PQRWriter does not reproduce original radii")

    def test_write_withChainID(self):
        self.universe.atoms.set_segid('A')
        assert_equal(self.universe.segments.segids()[0], 'A')  # sanity check
        self.universe.atoms.write(self.outfile)
        u = mda.Universe(self.outfile)
        assert_equal(u.segments.segids()[0], 'A')
        assert_almost_equal(u.atoms.coordinates(), self.universe.atoms.coordinates(), self.prec,
                            err_msg="Writing PQR file with PQRWriter does not reproduce original coordinates")
        assert_almost_equal(u.atoms.charges(), self.universe.atoms.charges(), self.prec,
                            err_msg="Writing PQR file with PQRWriter does not reproduce original charges")
        assert_almost_equal(u.atoms.radii(), self.universe.atoms.radii(), self.prec,
                            err_msg="Writing PQR file with PQRWriter does not reproduce original radii")

    def test_timestep_not_modified_by_writer(self):
        ts = self.universe.trajectory.ts
        x = ts._pos.copy()
        self.universe.atoms.write(self.outfile)
        assert_equal(ts._pos, x, err_msg="Positions in Timestep were modified by writer.")

    def test_totalCharge(self):
        self.universe.atoms.write(self.outfile)
        u = mda.Universe(self.outfile)
        assert_almost_equal(u.atoms.totalCharge(), self.ref_charmm_totalcharge, 3,
                            "Total charge (in CHARMM) does not match expected value.")


class TestGROReader(TestCase, RefAdK):
    def setUp(self):
        self.universe = mda.Universe(GRO)
        self.ts = self.universe.trajectory.ts
        self.prec = 2  # lower prec in gro!! (3 decimals nm -> 2 decimals in Angstroem)

    def tearDown(self):
        del self.universe
        del self.ts

    def test_flag_convert_lengths(self):
        assert_equal(mda.core.flags['convert_lengths'], True,
                     "MDAnalysis.core.flags['convert_lengths'] should be True by default")

    def test_load_gro(self):
        U = self.universe
        assert_equal(len(U.atoms), self.ref_numatoms, "load Universe from small GRO")
        assert_equal(U.atoms.selectAtoms('resid 150 and name HA2').atoms[0],
                     U.atoms[self.ref_E151HA2_index], "Atom selections")

    def test_numatoms(self):
        assert_equal(self.universe.trajectory.numatoms, self.ref_numatoms, "wrong number of atoms")

    def test_numframes(self):
        assert_equal(self.universe.trajectory.numframes, 1, "wrong number of frames")

    def test_time(self):
        assert_equal(self.universe.trajectory.time, 0.0, "wrong time of the frame")

    def test_frame(self):
        assert_equal(self.universe.trajectory.frame, 1, "wrong frame number (should be 1 for 1-based ts.frame)")

    def test_dt(self):
        """testing that accessing universe.trajectory.dt raises a KeyError for single frame readers"""
        assert_raises(KeyError, self.universe.trajectory.__getattribute__, "dt")

    def test_coordinates(self):
        A10CA = self.universe.SYSTEM.CA[10]
        assert_almost_equal(A10CA.pos, self.ref_coordinates['A10CA'], self.prec,
                            err_msg="wrong coordinates for A10:CA")

    def test_distances(self):
        # NOTE that the prec is only 1 decimal: subtracting two low precision coordinates
        #      low prec: 9.3455122920041109; high prec (from pdb): 9.3513174
        NTERM = self.universe.SYSTEM.N[0]
        CTERM = self.universe.SYSTEM.C[-1]
        d = atom_distance(NTERM, CTERM)
        assert_almost_equal(d, self.ref_distances['endtoend'], self.prec - 1,  # note low prec!!
                            err_msg="distance between M1:N and G214:C")

    def test_selection(self):
        na = self.universe.selectAtoms('resname NA+')
        assert_equal(len(na), self.ref_Na_sel_size, "Atom selection of last atoms in file")

    def test_unitcell(self):
        assert_array_almost_equal(self.ts.dimensions, self.ref_unitcell, self.prec,
                                  err_msg="unit cell dimensions (rhombic dodecahedron)")

    def test_volume(self):
        # test_volume: reduce precision for Gromacs comparison to 0 decimals (A**3 <--> nm**3!)
        assert_almost_equal(self.ts.volume, self.ref_volume, 0,
                            err_msg="wrong volume for unitcell (rhombic dodecahedron)")

    def test_full_slice(self):
        trj_iter = self.universe.trajectory[:]
        frames = [ts.frame - 1 for ts in trj_iter]
        assert_equal(frames, np.arange(self.universe.trajectory.numframes))


class TestDMSReader(TestCase):
    def setUp(self):
        self.universe = mda.Universe(DMS)
        self.ts = self.universe.trajectory.ts

    def tearDown(self):
        del self.universe
        del self.ts

    def test_global_cell(self):
        assert_equal(self.ts.dimensions, [0., 0., 0., 0., 0., 0.])

    def test_velocities(self):
        assert_equal(hasattr(self.ts, "_velocities"), False)

    def test_number_of_coords(self):
        # Desired value taken from VMD
        #      Info)    Atoms: 3341
        assert_equal(len(self.universe.atoms), 3341)

    def test_coords_atom_0(self):
        # Desired coordinates taken directly from the SQLite file. Check unit conversion
        coords_0 = np.array([-11.0530004501343, 26.6800003051758, 12.7419996261597, ], dtype=np.float32)
        assert_array_equal(self.universe.atoms[0].pos, coords_0)


class TestGROReaderNoConversion(TestCase, RefAdK):
    def setUp(self):
        self.universe = mda.Universe(GRO, convert_units=False)
        self.ts = self.universe.trajectory.ts
        self.prec = 3

    def tearDown(self):
        del self.universe
        del self.ts

    def test_coordinates(self):
        # note: these are the native coordinates in nm; for the test to succeed
        # we loaded with convert_units=False
        A10CA = self.universe.SYSTEM.CA[10]
        assert_almost_equal(A10CA.pos, RefAdK.ref_coordinates['A10CA'] / 10.0,  # coordinates in nm
                            self.prec,
                            err_msg="wrong native coordinates (in nm) for A10:CA")

    def test_distances(self):
        # 3 decimals on nm in gro but we compare to the distance
        # computed from the pdb file, so the effective precision is 2 again.
        # (Otherwise the distance test fails:
        #  Arrays are not almost equal distance between M1:N and G214:C
        #    ACTUAL: 0.93455122920041123
        #    DESIRED: 0.93513173999999988
        NTERM = self.universe.SYSTEM.N[0]
        CTERM = self.universe.SYSTEM.C[-1]
        d = atom_distance(NTERM, CTERM)
        assert_almost_equal(d, RefAdK.ref_distances['endtoend'] / 10.0,  # coordinates in nm
                            self.prec - 1,
                            err_msg="distance between M1:N and G214:C")

    def test_unitcell(self):
        # lengths in A : convert to nm
        assert_array_almost_equal(self.ts.dimensions[:3], self.ref_unitcell[:3] / 10.0, self.prec,
                                  err_msg="unit cell A,B,C (rhombic dodecahedron)")
        # angles should not have changed
        assert_array_almost_equal(self.ts.dimensions[3:], self.ref_unitcell[3:], self.prec,
                                  err_msg="unit cell alpha,beta,gamma (rhombic dodecahedron)")

    def test_volume(self):
        # ref lengths in A (which was originally converted from nm)
        assert_almost_equal(self.ts.volume, self.ref_volume / 1000., 3,
                            err_msg="wrong volume for unitcell (rhombic dodecahedron)")


class TestGROWriter(TestCase):
    def setUp(self):
        self.universe = mda.Universe(GRO)
        self.prec = 2  # 3 decimals in file in nm but MDAnalysis is in A
        ext = ".gro"
        fd, self.outfile = tempfile.mkstemp(suffix=ext)
        os.close(fd)
        fd, self.outfile2 = tempfile.mkstemp(suffix=ext)
        os.close(fd)

    def tearDown(self):
        try:
            os.unlink(self.outfile)
        except OSError:
            pass
        try:
            os.unlink(self.outfile2)
        except OSError:
            pass
        del self.universe

    @dec.slow
    def test_writer(self):
        self.universe.atoms.write(self.outfile)
        u = mda.Universe(self.outfile)
        assert_almost_equal(u.atoms.coordinates(), self.universe.atoms.coordinates(), self.prec,
                            err_msg="Writing GRO file with GROWriter does not reproduce original coordinates")

    @dec.slow
    def test_timestep_not_modified_by_writer(self):
        ts = self.universe.trajectory.ts
        x = ts._pos.copy()
        self.universe.atoms.write(self.outfile)
        assert_equal(ts._pos, x, err_msg="Positions in Timestep were modified by writer.")

    @dec.slow
    @attr('issue')
    def test_check_coordinate_limits_min(self):
        """Test that illegal GRO coordinates (x <= -999.9995 nm) are caught with ValueError (Issue 57)"""
        # modify coordinates so we need our own copy or we could mess up parallel tests
        u = mda.Universe(GRO)
        u.atoms[2000].pos[1] = -999.9995 * 10  # nm -> A
        assert_raises(ValueError, u.atoms.write, self.outfile2)
        del u

    @dec.slow
    @attr('issue')
    def test_check_coordinate_limits_max(self):
        """Test that illegal GRO coordinates (x > 9999.9995 nm) are caught with ValueError (Issue 57)"""
        # modify coordinates so we need our own copy or we could mess up parallel tests
        u = mda.Universe(GRO)
        u.atoms[1000].pos[1] = 9999.9999 * 10  # nm -> A  ; [ob] 9999.9996 not caught
        assert_raises(ValueError, u.atoms.write, self.outfile2)
        del u

    @dec.slow
    def test_check_coordinate_limits_max_noconversion(self):
        """Test that illegal GRO coordinates (x > 9999.9995 nm) also raises exception for convert_units=False"""
        # modify coordinates so we need our own copy or we could mess up parallel tests
        u = mda.Universe(GRO, convert_units=False)
        u.atoms[1000].pos[1] = 9999.9999
        assert_raises(ValueError, u.atoms.write, self.outfile2, convert_units=False)
        del u


class TestPDBReaderBig(TestCase, RefAdK):
    def setUp(self):
        self.universe = mda.Universe(PDB)
        self.prec = 6

    def tearDown(self):
        del self.universe

    @dec.slow
    def test_load_pdb(self):
        U = self.universe
        assert_equal(len(U.atoms), self.ref_numatoms, "load Universe from big PDB")
        assert_equal(U.atoms.selectAtoms('resid 150 and name HA2').atoms[0],
                     U.atoms[self.ref_E151HA2_index], "Atom selections")

    @dec.slow
    def test_selection(self):
        na = self.universe.selectAtoms('resname NA+')
        assert_equal(len(na), self.ref_Na_sel_size, "Atom selection of last atoms in file")

    @dec.slow
    def test_numatoms(self):
        assert_equal(self.universe.trajectory.numatoms, self.ref_numatoms, "wrong number of atoms")

    @dec.slow
    def test_numframes(self):
        assert_equal(self.universe.trajectory.numframes, 1, "wrong number of frames")

    @dec.slow
    def test_time(self):
        assert_equal(self.universe.trajectory.time, 0.0, "wrong time of the frame")

    @dec.slow
    def test_frame(self):
        assert_equal(self.universe.trajectory.frame, 1, "wrong frame number")

    @dec.slow
    def test_dt(self):
        """testing that accessing universe.trajectory.dt raises a KeyError for single frame readers"""
        assert_raises(KeyError, self.universe.trajectory.__getattribute__, "dt")

    @dec.slow
    def test_coordinates(self):
        A10CA = self.universe.SYSTEM.CA[10]
        assert_almost_equal(A10CA.pos, self.ref_coordinates['A10CA'], self.prec,
                            err_msg="wrong coordinates for A10:CA")

    @dec.slow
    def test_distances(self):
        NTERM = self.universe.SYSTEM.N[0]
        CTERM = self.universe.SYSTEM.C[-1]
        d = atom_distance(NTERM, CTERM)
        assert_almost_equal(d, self.ref_distances['endtoend'], self.prec,
                            err_msg="wrong distance between M1:N and G214:C")

    @dec.slow
    def test_selection(self):
        na = self.universe.selectAtoms('resname NA+')
        assert_equal(len(na), self.ref_Na_sel_size, "Atom selection of last atoms in file")

    @dec.slow
    @attr('issue')
    def test_unitcell(self):
        assert_array_almost_equal(self.universe.coord.dimensions, self.ref_unitcell, self.prec,
                                  err_msg="unit cell dimensions (rhombic dodecahedron), issue 60")

    @dec.slow
    def test_volume(self):
        assert_almost_equal(self.universe.coord.volume, self.ref_volume, 0,
                            err_msg="wrong volume for unitcell (rhombic dodecahedron)")


@attr('issue')
def TestDCD_Issue32():
    """Test for Issue 32: 0-size dcds lead to a segfault: now caught with IOError"""
    assert_raises(IOError, mda.Universe, PSF, DCD_empty)


class _TestDCD(TestCase):
    def setUp(self):
        self.universe = mda.Universe(PSF, DCD)
        self.dcd = self.universe.trajectory
        self.ts = self.universe.coord

    def tearDown(self):
        del self.universe
        del self.dcd
        del self.ts


class TestDCDReaderClass(TestCase):
    def test_with_statement(self):
        from MDAnalysis.coordinates.DCD import DCDReader

        try:
            with DCDReader(DCD) as trj:
                N = trj.numframes
                frames = [ts.frame for ts in trj]
        except:
            raise AssertionError("with_statement not working for DCDReader")
        assert_equal(N, 98, err_msg="with_statement: DCDReader reads wrong number of frames")
        assert_array_equal(frames, np.arange(1, N + 1), err_msg="with_statement: DCDReader does not read all frames")


class TestDCDReader(_TestDCD):
    def test_rewind_dcd(self):
        self.dcd.rewind()
        assert_equal(self.ts.frame, 1, "rewinding to frame 1")

    def test_next_dcd(self):
        self.dcd.rewind()
        self.dcd.next()
        assert_equal(self.ts.frame, 2, "loading frame 2")

    def test_jump_dcd(self):
        self.dcd[15]  # index is 0-based but frames are 1-based
        assert_equal(self.ts.frame, 16, "jumping to frame 16")

    def test_jump_lastframe_dcd(self):
        self.dcd[-1]
        assert_equal(self.ts.frame, 98, "indexing last frame with dcd[-1]")

    def test_slice_dcd(self):
        frames = [ts.frame for ts in self.dcd[5:17:3]]
        assert_equal(frames, [6, 9, 12, 15], "slicing dcd [5:17:3]")

    def test_reverse_dcd(self):
        frames = [ts.frame for ts in self.dcd[20:5:-1]]
        assert_equal(frames, range(21, 6, -1), "reversing dcd [20:5:-1]")

    def test_numatoms(self):
        assert_equal(self.universe.trajectory.numatoms, 3341, "wrong number of atoms")

    def test_numframes(self):
        assert_equal(self.universe.trajectory.numframes, 98, "wrong number of frames in dcd")

    def test_dt(self):
        assert_almost_equal(self.universe.trajectory.dt, 1.0, 4,
                            err_msg="wrong timestep dt")

    def test_totaltime(self):
        # test_totaltime(): need to reduce precision because dt is only precise
        # to ~4 decimals and accumulating the inaccuracy leads to even lower
        # precision in the totaltime (consequence of fixing Issue 64)
        assert_almost_equal(self.universe.trajectory.totaltime, 98.0, 3,
                            err_msg="wrong total length of AdK trajectory")

    def test_frame(self):
        self.dcd[15]  # index is 0-based but frames are 1-based
        assert_equal(self.universe.trajectory.frame, 16, "wrong frame number")

    def test_time(self):
        self.dcd[15]  # index is 0-based but frames are 1-based
        assert_almost_equal(self.universe.trajectory.time, 16.0, 5,
                            err_msg="wrong time of frame")

    def test_volume(self):
        assert_almost_equal(self.ts.volume, 0.0, 3,
                            err_msg="wrong volume for unitcell (no unitcell in DCD so this should be 0)")


class TestDCDWriter(TestCase):
    def setUp(self):
        self.universe = mda.Universe(PSF, DCD)
        ext = ".dcd"
        fd, self.outfile = tempfile.mkstemp(suffix=ext)
        os.close(fd)
        self.Writer = MDAnalysis.coordinates.DCD.DCDWriter

    def tearDown(self):
        try:
            os.unlink(self.outfile)
        except OSError:
            pass
        del self.universe
        del self.Writer

    @attr('issue')
    def test_write_trajectory(self):
        """Test writing DCD trajectories (Issue 50)"""
        t = self.universe.trajectory
        W = self.Writer(self.outfile, t.numatoms, delta=t.delta, step=t.skip_timestep)
        for ts in self.universe.trajectory:
            W.write_next_timestep(ts)
        W.close()

        uw = mda.Universe(PSF, self.outfile)

        # check that the coordinates are identical for each time step
        for orig_ts, written_ts in itertools.izip(self.universe.trajectory, uw.trajectory):
            assert_array_almost_equal(written_ts._pos, orig_ts._pos, 3,
                                      err_msg="coordinate mismatch between original and written trajectory at frame "
                                              "%d (orig) vs %d (written)" % (
                                      orig_ts.frame, written_ts.frame))

    def test_dt(self):
        DT = 5.0
        t = self.universe.trajectory
        with self.Writer(self.outfile, t.numatoms, dt=DT) as W:  # set time step to 5 ps
            for ts in self.universe.trajectory:
                W.write_next_timestep(ts)

        uw = mda.Universe(PSF, self.outfile)
        assert_almost_equal(uw.trajectory.totaltime, uw.trajectory.numframes * DT, 5)
        times = np.array([uw.trajectory.time for ts in uw.trajectory])
        frames = np.array([ts.frame for ts in uw.trajectory])
        assert_array_almost_equal(times, frames * DT, 5)

    def test_OtherWriter(self):
        t = self.universe.trajectory
        W = t.OtherWriter(self.outfile)
        for ts in self.universe.trajectory:
            W.write_next_timestep(ts)
        W.close()

        uw = mda.Universe(PSF, self.outfile)

        # check that the coordinates are identical for each time step
        for orig_ts, written_ts in itertools.izip(self.universe.trajectory, uw.trajectory):
            assert_array_almost_equal(written_ts._pos, orig_ts._pos, 3,
                                      err_msg="coordinate mismatch between original and written trajectory at frame "
                                              "%d (orig) vs %d (written)" % (
                                      orig_ts.frame, written_ts.frame))

    def test_single_frame(self):
        u = MDAnalysis.Universe(PSF, CRD)
        W = MDAnalysis.Writer(self.outfile, u.atoms.numberOfAtoms())
        W.write(u.atoms)
        W.close()
        w = MDAnalysis.Universe(PSF, self.outfile)
        assert_equal(w.trajectory.numframes, 1, "single frame trajectory has wrong number of frames")
        assert_almost_equal(w.atoms.coordinates(), u.atoms.coordinates(), 3,
                            err_msg="coordinates do not match")

    def test_with_statement(self):
        u = MDAnalysis.Universe(PSF, CRD)
        try:
            with MDAnalysis.Writer(self.outfile, u.atoms.numberOfAtoms()) as W:
                W.write(u.atoms)
        except AttributeError:  # misses __exit__
            raise AssertionError("DCDWriter: does not support with statement")
        w = MDAnalysis.Universe(PSF, self.outfile)
        assert_equal(w.trajectory.numframes, 1, "with_statement: single frame trajectory has wrong number of frames")
        assert_almost_equal(w.atoms.coordinates(), u.atoms.coordinates(), 3,
                            err_msg="with_statement: coordinates do not match")


class TestDCDWriter_Issue59(TestCase):
    def setUp(self):
        """Generate input xtc."""
        self.u = MDAnalysis.Universe(PSF, DCD)
        fd, self.xtc = tempfile.mkstemp(suffix='.xtc')
        os.close(fd)
        wXTC = MDAnalysis.Writer(self.xtc, self.u.atoms.numberOfAtoms())
        for ts in self.u.trajectory:
            wXTC.write(ts)
        wXTC.close()

    def tearDown(self):
        try:
            os.unlink(self.xtc)
        except OSError:
            pass
        try:
            os.unlink(self.dcd)
        except (AttributeError, OSError):
            pass
        del self.u

    @attr('issue')
    def test_issue59(self):
        """Test writing of XTC to DCD (Issue 59)"""
        xtc = MDAnalysis.Universe(PSF, self.xtc)
        fd, self.dcd = tempfile.mkstemp(suffix='.dcd')
        os.close(fd)
        wDCD = MDAnalysis.Writer(self.dcd, xtc.atoms.numberOfAtoms())
        for ts in xtc.trajectory:
            wDCD.write(ts)
        wDCD.close()

        dcd = MDAnalysis.Universe(PSF, self.dcd)

        xtc.trajectory.rewind()
        dcd.trajectory.rewind()

        assert_array_almost_equal(xtc.atoms.coordinates(), dcd.atoms.coordinates(), 3,
                                  err_msg="XTC -> DCD: DCD coordinates are messed up (Issue 59)")

    def test_OtherWriter(self):
        dcd = self.u
        wXTC = dcd.trajectory.OtherWriter(self.xtc)
        for ts in dcd.trajectory:
            wXTC.write(ts)
        wXTC.close()

        xtc = MDAnalysis.Universe(PSF, self.xtc)
        xtc.trajectory.rewind()
        dcd.trajectory.rewind()

        assert_array_almost_equal(dcd.atoms.coordinates(), xtc.atoms.coordinates(), 2,
                                  err_msg="DCD -> XTC: coordinates are messed up (frame %d)" % dcd.trajectory.frame)
        xtc.trajectory[3]
        dcd.trajectory[3]
        assert_array_almost_equal(dcd.atoms.coordinates(), xtc.atoms.coordinates(), 2,
                                  err_msg="DCD -> XTC: coordinates are messed up (frame %d)" % dcd.trajectory.frame)

class RefCHARMMtriclinicDCD(object):
    topology = PSF_TRICLINIC
    trajectory = DCD_TRICLINIC
    # time(ps) A B C alpha beta gamma (length in Angstrome, angles in degrees)
    ref_dimensions = np.array([
            # [  0.     ,  35.     ,  35.     ,  35.     ,  90.     ,  60.     ,         45.     ], # dcd starts at t=1ps
            [  1.     ,  35.44604,  35.06156,  34.1585 ,  91.32802,  61.73521,         44.40703],
            [  2.     ,  34.65957,  34.22689,  33.09897,  90.56206,  61.79192,         44.14549],
            [  3.     ,  34.52772,  34.66422,  33.53881,  90.55859,  63.11228,         40.14044],
            [  4.     ,  34.43749,  33.38432,  34.02133,  88.82457,  64.98057,         36.77397],
            [  5.     ,  33.73129,  32.47752,  34.18961,  89.88102,  65.89032,         36.10921],
            [  6.     ,  33.78703,  31.90317,  34.98833,  90.03092,  66.12877,         35.07141],
            [  7.     ,  33.24708,  31.18271,  34.9654 ,  93.11122,  68.17743,         35.73643],
            [  8.     ,  32.92599,  30.31393,  34.99197,  93.89051,  69.3799 ,         33.48945],
            [  9.     ,  32.15295,  30.43056,  34.96157,  96.01416,  71.50115,         32.56111],
            [ 10.     ,  31.99748,  30.21518,  35.24292,  95.85821,  71.08429,         31.85939]])

class RefNAMDtriclinicDCD(object):
    topology = PSF_NAMD_TRICLINIC
    trajectory = DCD_NAMD_TRICLINIC
    # vmd topology trajectory
    # molinfo 0 get {a b c alpha beta gamma}
    # time(ps) A B C alpha beta gamma (length in Angstrome, angles in degrees)
    ref_dimensions = np.array([
            [1., 38.426594, 38.393101, 44.759800, 90.000000, 90.000000, 60.028915],
            ])

class _TestDCDReader_TriclinicUnitcell(TestCase):
    def setUp(self):
        self.u = MDAnalysis.Universe(self.topology, self.trajectory)
        fd, self.dcd = tempfile.mkstemp(suffix='.dcd')
        os.close(fd)

    def tearDown(self):
        try:
            os.unlink(self.dcd)
        except (AttributeError, OSError):
            pass
        del self.u

    @attr('issue')
    def test_read_triclinic(self):
        """test reading of triclinic unitcell (Issue 187) for NAMD or new CHARMM format (at least since c36b2)"""
        for ts, box in itertools.izip(self.u.trajectory, self.ref_dimensions[:, 1:]):
            assert_array_almost_equal(ts.dimensions, box, 4,
                                      err_msg="box dimensions A,B,C,alpha,beta,gamma not identical at frame {0}".format(ts.frame))
    @attr('issue')
    def test_write_triclinic(self):
        """test writing of triclinic unitcell (Issue 187) for NAMD or new CHARMM format (at least since c36b2)"""
        with self.u.trajectory.OtherWriter(self.dcd) as w:
            for ts in self.u.trajectory:
                w.write(ts)
        w = MDAnalysis.Universe(self.topology, self.dcd)
        for ts_orig, ts_copy in itertools.izip(self.u.trajectory, w.trajectory):
            assert_almost_equal(ts_orig.dimensions, ts_copy.dimensions, 4,
                                err_msg="DCD->DCD: unit cell dimensions wrong at frame {0}".format(ts_orig.frame))
        del w

class TestDCDReader_CHARMM_Unitcell(_TestDCDReader_TriclinicUnitcell, RefCHARMMtriclinicDCD):
    pass

class TestDCDReader_NAMD_Unitcell(_TestDCDReader_TriclinicUnitcell, RefNAMDtriclinicDCD):
    pass


class TestNCDF2DCD(TestCase):
    def setUp(self):
        self.u = MDAnalysis.Universe(PRMncdf, NCDF)
        # create the DCD
        fd, self.dcd = tempfile.mkstemp(suffix='.dcd')
        os.close(fd)
        DCD = MDAnalysis.Writer(self.dcd, numatoms=self.u.atoms.numberOfAtoms())
        for ts in self.u.trajectory:
            DCD.write(ts)
        DCD.close()
        self.w = MDAnalysis.Universe(PRMncdf, self.dcd)

    def tearDown(self):
        try:
            os.unlink(self.dcd)
        except (AttributeError, OSError):
            pass
        del self.u
        del self.w

    @attr('issue')
    def test_unitcell(self):
        """NCDFReader: Test that DCDWriter correctly writes the CHARMM unit cell"""
        for ts_orig, ts_copy in itertools.izip(self.u.trajectory, self.w.trajectory):
            assert_almost_equal(ts_orig.dimensions, ts_copy.dimensions, 3,
                                err_msg="NCDF->DCD: unit cell dimensions wrong at frame %d" % ts_orig.frame)

    def test_coordinates(self):
        for ts_orig, ts_copy in itertools.izip(self.u.trajectory, self.w.trajectory):
            assert_almost_equal(self.u.atoms.positions, self.w.atoms.positions, 3,
                                err_msg="NCDF->DCD: coordinates wrong at frame %d" % ts_orig.frame)


class TestDCDCorrel(_TestDCD):
    def setUp(self):
        # Note: setUp is executed for *every* test !
        super(TestDCDCorrel, self).setUp()
        import MDAnalysis.core.Timeseries as TS

        self.collection = TS.TimeseriesCollection()
        C = self.collection
        all = self.universe.atoms
        ca = self.universe.s4AKE.CA
        ca_termini = mda.core.AtomGroup.AtomGroup([ca[0], ca[-1]])
        # note that this is not quite phi... HN should be C of prec. residue
        phi151 = self.universe.selectAtoms('resid 151').selectAtoms('name HN', 'name N', 'name CA', 'name CB')
        C.addTimeseries(TS.Atom('v', ca_termini))  # 0
        C.addTimeseries(TS.Bond(ca_termini))  # 1
        C.addTimeseries(TS.Bond([ca[0], ca[-1]]))  # 2
        C.addTimeseries(TS.Angle(phi151[1:4]))  # 3
        C.addTimeseries(TS.Dihedral(phi151))  # 4
        C.addTimeseries(TS.Distance('r', ca_termini))  # 5
        C.addTimeseries(TS.CenterOfMass(ca))  # 6
        C.addTimeseries(TS.CenterOfGeometry(ca))  # 7
        C.addTimeseries(TS.CenterOfMass(all))  # 8
        C.addTimeseries(TS.CenterOfGeometry(all))  # 9
        # cannot test WaterDipole because there's no water in the test dcd
        C.compute(self.dcd)

    def tearDown(self):
        del self.collection
        super(TestDCDCorrel, self).tearDown()

    def test_correl(self):
        assert_equal(len(self.collection), 10, "Correl: len(collection)")

    def test_Atom(self):
        assert_equal(self.collection[0].shape, (2, 3, 98),
                     "Correl: Atom positions")

    def test_Bonds(self):
        C = self.collection
        assert_array_equal(C[1].__data__, C[2].__data__,
                           "Correl: Bonds with lists and AtomGroup")

    def test_Angle(self):
        C = self.collection
        avg_angle = 1.9111695972912988
        assert_almost_equal(C[3].__data__.mean(), avg_angle,
                            err_msg="Correl: average Angle")

    def test_Dihedral(self):
        C = self.collection
        avg_phi151 = 0.0088003870749735619
        assert_almost_equal(C[4].__data__.mean(), avg_phi151,
                            err_msg="Correl: average Dihedral")

    def test_scalarDistance(self):
        C = self.collection
        avg_dist = 9.7960210987736236
        assert_almost_equal(C[5].__data__.mean(), avg_dist,
                            err_msg="Correl: average scalar Distance")

    def test_CenterOfMass(self):
        C = self.collection
        avg_com_ca = np.array([0.0043688, -0.27812258, 0.0284051])
        avg_com_all = np.array([-0.10086529, -0.16357276, 0.12724672])
        assert_array_almost_equal(C[6].__data__.mean(axis=1), avg_com_ca,
                                  err_msg="Correl: average CA CenterOfMass")
        assert_almost_equal(C[8].__data__.mean(axis=1), avg_com_all,
                            err_msg="Correl: average all CenterOfMass")

    def test_CenterOfGeometry(self):
        C = self.collection
        avg_cog_all = np.array([-0.13554797, -0.20521885, 0.2118998])
        assert_almost_equal(C[9].__data__.mean(axis=1), avg_cog_all,
                            err_msg="Correl: average all CenterOfGeometry")

    def test_CA_COMeqCOG(self):
        C = self.collection
        assert_array_almost_equal(C[6].__data__, C[7].__data__,
                                  err_msg="Correl: CA CentreOfMass == CenterOfGeometry")

    def test_clear(self):
        C = self.collection
        C.clear()
        assert_equal(len(C), 0, "Correl: clear()")


# notes:
def compute_correl_references():
    universe = MDAnalysis.Universe(PSF, DCD)

    all = universe.atoms
    ca = universe.s4AKE.CA
    ca_termini = mda.core.AtomGroup.AtomGroup([ca[0], ca[-1]])
    phi151 = universe.selectAtoms('resid 151').selectAtoms('name HN', 'name N', 'name CA', 'name CB')

    C = MDAnalysis.collection
    C.clear()

    C.addTimeseries(TS.Atom('v', ca_termini))  # 0
    C.addTimeseries(TS.Bond(ca_termini))  # 1
    C.addTimeseries(TS.Bond([ca[0], ca[-1]]))  # 2
    C.addTimeseries(TS.Angle(phi151[1:4]))  # 3
    C.addTimeseries(TS.Dihedral(phi151))  # 4
    C.addTimeseries(TS.Distance('r', ca_termini))  # 5
    C.addTimeseries(TS.CenterOfMass(ca))  # 6
    C.addTimeseries(TS.CenterOfGeometry(ca))  # 7
    C.addTimeseries(TS.CenterOfMass(all))  # 8
    C.addTimeseries(TS.CenterOfGeometry(all))  # 9

    C.compute(universe.dcd)

    results = {
        "avg_angle": C[3].__data__.mean(),
        "avg_phi151": C[4].__data__.mean(),
        "avg_dist": C[5].__data__.mean(),
        "avg_com_ca": C[6].__data__.mean(axis=1),
        "avg_com_all": C[8].__data__.mean(axis=1),
        "avg_cog_all": C[9].__data__.mean(axis=1),
    }
    C.clear()
    return results


class TestChainReader(TestCase):
    def setUp(self):
        self.universe = mda.Universe(PSF, [DCD, CRD, DCD, CRD, DCD, CRD, CRD])
        self.trajectory = self.universe.trajectory
        self.prec = 3
        # dummy output DCD file
        fd, self.outfile = tempfile.mkstemp(suffix=".dcd")
        os.close(fd)

    def tearDown(self):
        try:
            os.unlink(self.outfile)
        except:
            pass
        del self.universe

    def test_next_trajectory(self):
        self.trajectory.rewind()
        self.trajectory.next()
        assert_equal(self.trajectory.ts.frame, 2, "loading frame 2")

    def test_numatoms(self):
        assert_equal(self.universe.trajectory.numatoms, 3341, "wrong number of atoms")

    def test_numframes(self):
        assert_equal(self.universe.trajectory.numframes, 3 * 98 + 4, "wrong number of frames in chained dcd")

    def test_iteration(self):
        for ts in self.trajectory:
            pass  # just forward to last frame
        assert_equal(self.trajectory.numframes, ts.frame,
                     "iteration yielded wrong number of frames (%d), should be %d"
                     % (ts.frame, self.trajectory.numframes))

    def test_jump_lastframe_trajectory(self):
        self.trajectory[-1]
        print self.trajectory.ts, self.trajectory.ts.frame
        assert_equal(self.trajectory.ts.frame, self.trajectory.numframes, "indexing last frame with trajectory[-1]")

    def test_slice_trajectory(self):
        frames = [ts.frame for ts in self.trajectory[5:17:3]]
        assert_equal(frames, [6, 9, 12, 15], "slicing dcd [5:17:3]")

    def test_full_slice(self):
        trj_iter = self.universe.trajectory[:]
        frames = [ts.frame - 1 for ts in trj_iter]
        assert_equal(frames, np.arange(self.universe.trajectory.numframes))

    def test_frame_numbering(self):
        self.trajectory[98]  # index is 0-based but frames are 1-based
        assert_equal(self.universe.trajectory.frame, 99, "wrong frame number")

    def test_frame(self):
        self.trajectory[0]
        coord0 = self.universe.atoms.coordinates().copy()
        # forward to frame where we repeat original dcd again:
        # dcd:0..97 crd:98 dcd:99..196
        self.trajectory[99]
        assert_array_equal(self.universe.atoms.coordinates(), coord0,
                           "coordinates at frame 1 and 100 should be the same!")

    @knownfailure("time attribute not implemented for chained reader", ValueError)
    def test_time(self):
        self.trajectory[30]  # index is 0-based but frames are 1-based
        assert_almost_equal(self.universe.trajectory.time, 31.0, 5,
                            err_msg="wrong time of frame")

    @dec.slow
    def test_write_dcd(self):
        """test that ChainReader written dcd (containing crds) is correct (Issue 81)"""
        W = MDAnalysis.Writer(self.outfile, self.universe.atoms.numberOfAtoms())
        for ts in self.universe.trajectory:
            W.write(self.universe)
        W.close()
        self.universe.trajectory.rewind()
        u = MDAnalysis.Universe(PSF, self.outfile)
        for (ts_orig, ts_new) in itertools.izip(self.universe.trajectory, u.trajectory):
            assert_almost_equal(ts_orig._pos, ts_new._pos, self.prec,
                                err_msg="Coordinates disagree at frame %d" % ts_orig.frame)


class TestChainReaderFormats(TestCase):
    """Test of ChainReader with explicit formats (Issue 76)."""

    @attr('issue')
    def test_set_all_format_tuples(self):
        universe = MDAnalysis.Universe(GRO, [(PDB, 'pdb'), (XTC, 'xtc'), (TRR, 'trr')])
        assert_equal(universe.trajectory.numframes, 21)

    @attr('issue')
    def test_set_one_format_tuple(self):
        universe = MDAnalysis.Universe(PSF, [(PDB_small, 'pdb'), DCD])
        assert_equal(universe.trajectory.numframes, 99)

    @attr('issue')
    def test_set_all_formats(self):
        universe = MDAnalysis.Universe(PSF, [PDB_small, PDB_closed], format='pdb')
        assert_equal(universe.trajectory.numframes, 2)


class TestTRRReader_Sub(TestCase):
    def setUp(self):
        """
        grab values from selected atoms from full solvated traj,
        later compare to using 'sub'
        """
        usol = mda.Universe(PDB_sub_sol, TRR_sub_sol)
        atoms = usol.selectAtoms("not resname SOL")
        self.pos = atoms.positions
        self.vel = atoms.velocities
        self.force = atoms.forces
        self.sub = atoms.indices()
        # universe from un-solvated protein
        self.udry = mda.Universe(PDB_sub_dry)

    def test_load_new_raises_ValueError(self):
        # should fail if we load universe with a trajectory with different
        # number of atoms when NOT using sub, same as before.
        def load_new_without_sub():
            self.udry.load_new(TRR_sub_sol)

        assert_raises(ValueError, load_new_without_sub)

    def test_sub_coordinates(self):
        """
        load solvated trajectory into universe with unsolvated protein.
        """
        self.udry.load_new(TRR_sub_sol, sub=self.sub)
        assert_array_almost_equal(self.pos, self.udry.atoms.positions,
                                  err_msg="positions differ")
        assert_array_almost_equal(self.vel, self.udry.atoms.velocities,
                                  err_msg="positions differ")
        assert_array_almost_equal(self.force, self.udry.atoms.forces,
                                  err_msg="positions differ")


class _GromacsReader(TestCase):
    # This base class assumes same lengths and dt for XTC and TRR test cases!
    filename = None
    ref_unitcell = np.array([80.017, 80.017, 80.017, 60., 60., 90.], dtype=np.float32)
    ref_volume = 362270.0  # computed with Gromacs: 362.26999999999998 nm**3 * 1000 A**3/nm**3
    ref_offsets = None
    ref_offset_file = None

    def setUp(self):
        # loading from GRO is 4x faster than the PDB reader
        self.universe = mda.Universe(GRO, self.filename, convert_units=True)
        self.trajectory = self.universe.trajectory
        self.prec = 3
        self.ts = self.universe.coord
        # dummy output file
        ext = os.path.splitext(self.filename)[1]
        fd, self.outfile = tempfile.mkstemp(suffix=ext)
        os.close(fd)
        fd, self.outfile_offsets = tempfile.mkstemp(suffix='.npy')
        os.close(fd)

    def tearDown(self):
        try:
            os.unlink(self.outfile)
            os.unlink(self.outfile_offsets)
        except:
            pass
        del self.universe

    @dec.slow
    def test_flag_convert_lengths(self):
        assert_equal(mda.core.flags['convert_lengths'], True,
                     "MDAnalysis.core.flags['convert_lengths'] should be True by default")

    @dec.slow
    def test_rewind_xdrtrj(self):
        self.trajectory.rewind()
        assert_equal(self.ts.frame, 1, "rewinding to frame 1")

    @dec.slow
    def test_next_xdrtrj(self):
        self.trajectory.rewind()
        self.trajectory.next()
        assert_equal(self.ts.frame, 2, "loading frame 2")

    @dec.slow
    def test_jump_xdrtrj(self):
        self.trajectory[4]  # index is 0-based but frames are 1-based
        assert_equal(self.ts.frame, 5, "jumping to frame 5")

    @dec.slow
    def test_jump_lastframe_xdrtrj(self):
        self.trajectory[-1]
        assert_equal(self.ts.frame, 10, "indexing last frame with trajectory[-1]")

    @dec.slow
    def test_slice_xdrtrj(self):
        frames = [ts.frame for ts in self.trajectory[2:9:3]]
        assert_equal(frames, [3, 6, 9], "slicing xdrtrj [2:9:3]")

    @dec.slow
    def test_reverse_xdrtrj(self):
        frames = [ts.frame for ts in self.trajectory[::-1]]
        assert_equal(frames, range(10, 0, -1), "slicing xdrtrj [::-1]")

    @dec.slow
    def test_coordinates(self):
        ca_nm = np.array([[6.043369675, 7.385184479, 1.381425762]], dtype=np.float32)
        # coordinates in the base unit (needed for True)
        ca_Angstrom = ca_nm * 10.0
        U = self.universe
        T = U.trajectory
        T.rewind()
        T.next()
        T.next()
        assert_equal(self.ts.frame, 3, "failed to step to frame 3")
        ca = U.selectAtoms('name CA and resid 122')
        # low precision match (2 decimals in A, 3 in nm) because the above are the trr coords
        assert_array_almost_equal(ca.coordinates(), ca_Angstrom, 2,
                                  err_msg="coords of Ca of resid 122 do not match for frame 3")

    @dec.slow
    @attr('issue')
    def test_unitcell(self):
        """Test that xtc/trr unitcell is read correctly (Issue 34)"""
        self.universe.trajectory.rewind()
        uc = self.ts.dimensions
        assert_array_almost_equal(uc, self.ref_unitcell, self.prec,
                                  err_msg="unit cell dimensions (rhombic dodecahedron)")

    @dec.slow
    def test_volume(self):
        # need to reduce precision for test (nm**3 <--> A**3)
        self.universe.trajectory.rewind()
        vol = self.ts.volume
        assert_array_almost_equal(vol, self.ref_volume, 0, err_msg="unit cell volume (rhombic dodecahedron)")

    @dec.slow
    def test_dt(self):
        assert_almost_equal(self.universe.trajectory.dt, 100.0, 4,
                            err_msg="wrong timestep dt")

    @dec.slow
    def test_totaltime(self):
        # test_totaltime(): need to reduce precision because dt is only precise
        # to ~4 decimals and accumulating the inaccuracy leads to even lower
        # precision in the totaltime (consequence of fixing Issue 64)
        assert_almost_equal(self.universe.trajectory.totaltime, 1000.0, 3,
                            err_msg="wrong total length of trajectory")

    @dec.slow
    def test_frame(self):
        self.trajectory[4]  # index is 0-based but frames are 1-based
        assert_equal(self.universe.trajectory.frame, 5, "wrong frame number")

    @dec.slow
    def test_time(self):
        self.trajectory[4]  # index is 0-based but frames are 1-based
        assert_almost_equal(self.universe.trajectory.time, 500.0, 5,
                            err_msg="wrong time of frame")

    @dec.slow
    def test_get_Writer(self):
        W = self.universe.trajectory.Writer(self.outfile)
        assert_equal(self.universe.trajectory.format, W.format)
        assert_equal(self.universe.atoms.numberOfAtoms(), W.numatoms)
        W.close()

    @dec.slow
    def test_Writer(self):
        W = self.universe.trajectory.Writer(self.outfile)
        W.write(self.universe.atoms)
        self.universe.trajectory.next()
        W.write(self.universe.atoms)
        W.close()
        self.universe.trajectory.rewind()
        u = MDAnalysis.Universe(GRO, self.outfile)
        assert_equal(u.trajectory.numframes, 2)
        # prec = 6: TRR test fails; here I am generous and take self.prec = 3...
        assert_almost_equal(u.atoms.coordinates(), self.universe.atoms.coordinates(), self.prec)

    @dec.slow
    def test_EOFraisesIOErrorEIO(self):
        def go_beyond_EOF():
            self.universe.trajectory[-1]
            self.universe.trajectory.next()

        assert_raises(IOError, go_beyond_EOF)
        try:
            go_beyond_EOF()
        except IOError as err:
            assert_equal(err.errno, errno.EIO, "IOError produces wrong error code")


class TestXTCReader(_GromacsReader):
    filename = XTC


class TestXTCReaderClass(TestCase):
    def test_with_statement(self):
        from MDAnalysis.coordinates.XTC import XTCReader

        try:
            with XTCReader(XTC) as trj:
                N = trj.numframes
                frames = [ts.frame for ts in trj]
        except:
            raise AssertionError("with_statement not working for XTCReader")
        assert_equal(N, 10, err_msg="with_statement: XTCReader reads wrong number of frames")
        assert_array_equal(frames, np.arange(1, N + 1), err_msg="with_statement: XTCReader does not read all frames")


class TestTRRReader(_GromacsReader):
    filename = TRR

    @dec.slow
    def test_velocities(self):
        # frame 0, v in nm/ps
        # from gmxdump -f MDAnalysisTests/data/adk_oplsaa.trr
        #      v[47675]={-7.86469e-01,  1.57479e+00,  2.79722e-01}
        #      v[47676]={ 2.70593e-08,  1.08052e-06,  6.97028e-07}
        v_native = np.array(
            [
                [-7.86469e-01, 1.57479e+00, 2.79722e-01],
                [2.70593e-08, 1.08052e-06, 6.97028e-07]
            ], dtype=np.float32)

        # velocities in the MDA base unit A/ps (needed for True)
        v_base = v_native * 10.0
        self.universe.trajectory.rewind()
        assert_equal(self.ts.frame, 1, "failed to read frame 1")

        assert_array_almost_equal(self.universe.trajectory.ts._velocities[[47675, 47676]], v_base, self.prec,
                                  err_msg="ts._velocities for indices 47675,47676 do not match known values")

        assert_array_almost_equal(self.universe.atoms.velocities[[47675, 47676]], v_base, self.prec,
                                  err_msg="velocities for indices 47675,47676 do not match known values")

        for index, v_known in zip([47675, 47676], v_base):
            assert_array_almost_equal(self.universe.atoms[index].velocity, v_known, self.prec,
                                      err_msg="atom[%d].velocity does not match known values" % index)


class _GromacsReader_offsets(TestCase):
    # This base class assumes same lengths and dt for XTC and TRR test cases!
    filename = None
    ref_unitcell = np.array([80.017, 80.017, 80.017, 60., 60., 90.], dtype=np.float32)
    ref_volume = 362270.0  # computed with Gromacs: 362.26999999999998 nm**3 * 1000 A**3/nm**3
    ref_offsets = None

    def setUp(self):
        # since offsets are automatically generated in the same directory
        # as the trajectory, we do everything from a temporary directory

        self.tmpdir = tempfile.mkdtemp()
        # loading from GRO is 4x faster than the PDB reader
        shutil.copy(GRO, self.tmpdir)
        shutil.copy(self.filename, self.tmpdir)

        self.top = os.path.join(self.tmpdir, os.path.basename(GRO))
        self.traj = os.path.join(self.tmpdir, os.path.basename(self.filename))

        self.universe = mda.Universe(self.top, self.traj, convert_units=True)
        self.trajectory = self.universe.trajectory
        self.prec = 3
        self.ts = self.universe.coord
        
        # dummy output file
        ext = os.path.splitext(self.filename)[1]
        fd, self.outfile = tempfile.mkstemp(suffix=ext)
        os.close(fd)
        fd, self.outfile_offsets = tempfile.mkstemp(suffix='.pkl')
        os.close(fd)

    def tearDown(self):
        try:
            os.unlink(self.outfile)
            os.unlink(self.outfile_offsets)
            shutil.rmtree(self.tmpdir)
        except:
            pass
        del self.universe

    @dec.slow
    def test_offsets(self):
        if self.trajectory._offsets is None:
            self.trajectory.numframes
        assert_array_almost_equal(self.trajectory._offsets, self.ref_offsets,
                                  err_msg="wrong frame offsets")

        # Saving
        self.trajectory.save_offsets(self.outfile_offsets)
        with open(self.outfile_offsets, 'rb') as f:
            saved_offsets = cPickle.load(f)
        assert_array_almost_equal(self.trajectory._offsets, saved_offsets['offsets'],
                                  err_msg="error saving frame offsets")
        assert_array_almost_equal(self.ref_offsets, saved_offsets['offsets'],
                                  err_msg="saved frame offsets don't match the known ones")

        # Loading
        self.trajectory.load_offsets(self.outfile_offsets)
        assert_array_almost_equal(self.trajectory._offsets, self.ref_offsets,
                                  err_msg="error loading frame offsets")

    @dec.slow
    def test_persistent_offsets_new(self):
        # check that offsets will be newly generated and not loaded from stored
        # offsets
        assert_equal(self.trajectory._offsets, None)

    @dec.slow
    def test_persistent_offsets_stored(self):
        # build offsets
        self.trajectory.numframes
        assert_equal((self.trajectory._offsets is None), False)
    
        # check that stored offsets present
        assert_equal(os.path.exists(self.trajectory._offset_filename()), True)

    @dec.slow
    def test_persistent_offsets_ctime_match(self):
        # build offsets
        self.trajectory.numframes

        with open(self.trajectory._offset_filename(), 'rb') as f:
            saved_offsets = cPickle.load(f)

        # check that stored offsets ctime matches that of trajectory file
        assert_equal(saved_offsets['ctime'], os.path.getctime(self.traj))
    
    @dec.slow
    def test_persistent_offsets_size_match(self):
        # build offsets
        self.trajectory.numframes

        with open(self.trajectory._offset_filename(), 'rb') as f:
            saved_offsets = cPickle.load(f)

        # check that stored offsets size matches that of trajectory file
        assert_equal(saved_offsets['size'], os.path.getsize(self.traj))

    @dec.slow
    def test_persistent_offsets_autoload(self):
        # build offsets
        self.trajectory.numframes

        # check that stored offsets are loaded for new universe
        u = mda.Universe(self.top, self.traj)
        assert_equal((u.trajectory._offsets is not None), True)

    @dec.slow
    def test_persistent_offsets_ctime_mismatch(self):
        # build offsets
        self.trajectory.numframes

        # check that stored offsets are not loaded when trajectory ctime
        # differs from stored ctime
        with open(self.trajectory._offset_filename(), 'rb') as f:
            saved_offsets = cPickle.load(f)
        saved_offsets['ctime'] = saved_offsets['ctime'] - 1
        with open(self.trajectory._offset_filename(), 'wb') as f:
            cPickle.dump(saved_offsets, f)

        with warnings.catch_warnings():
            warnings.simplefilter("ignore")  # Drop the warnings silently
            u = mda.Universe(self.top, self.traj)
            assert_equal((u.trajectory._offsets is None), True)
        
    @dec.slow
    def test_persistent_offsets_size_mismatch(self):
        # build offsets
        self.trajectory.numframes

        # check that stored offsets are not loaded when trajectory size differs
        # from stored size
        with open(self.trajectory._offset_filename(), 'rb') as f:
            saved_offsets = cPickle.load(f)
        saved_offsets['size'] += 1
        with open(self.trajectory._offset_filename(), 'wb') as f:
            cPickle.dump(saved_offsets, f)

        u = mda.Universe(self.top, self.traj)
        assert_equal((u.trajectory._offsets is None), True)
        
    @dec.slow
    def test_persistent_offsets_last_frame_wrong(self):
        # build offsets
        self.trajectory.numframes

        # check that stored offsets are not loaded when the offsets themselves
        # appear to be wrong
        with open(self.trajectory._offset_filename(), 'rb') as f:
            saved_offsets = cPickle.load(f)
        saved_offsets['offsets'] += 1
        with open(self.trajectory._offset_filename(), 'wb') as f:
            cPickle.dump(saved_offsets, f)

        with warnings.catch_warnings():
            warnings.simplefilter("ignore")  # Drop the warnings silently
            u = mda.Universe(self.top, self.traj)
            assert_equal((u.trajectory._offsets is None), True)

    @dec.slow
    def test_persistent_offsets_readonly(self):
        # build offsets
        self.trajectory.numframes

        # check that if directory is read-only offsets aren't stored
        os.unlink(self.trajectory._offset_filename())
        for root, dirs, files in os.walk(self.tmpdir, topdown=False):  
            for item in dirs:  
                os.chmod(os.path.join(root, item), 0444)
            for item in files:
                os.chmod(os.path.join(root, item), 0444)

        u = mda.Universe(self.top, self.traj)
        assert_equal(os.path.exists(self.trajectory._offset_filename()), False)

    @dec.slow
    def test_persistent_offsets_refreshTrue(self):
        # build offsets
        self.trajectory.numframes

        # check that the *refresh_offsets* keyword ensures stored offsets
        # aren't retrieved
        u = mda.Universe(self.top, self.traj, refresh_offsets=True)
        assert_equal((u.trajectory._offsets is None), True)

    @dec.slow
    def test_persistent_offsets_refreshFalse(self):
        # build offsets
        self.trajectory.numframes

        # check that the *refresh_offsets* keyword as False grabs offsets
        u = mda.Universe(self.top, self.traj, refresh_offsets=False)
        assert_equal((u.trajectory._offsets is None), False)


class TestXTCReader_offsets(_GromacsReader_offsets):
    filename = XTC
    ref_offsets = np.array([0,  165188,  330364,  495520,  660708,  825872,  991044, 1156212,
                            1321384, 1486544])

class TestTRRReader_offsets(_GromacsReader_offsets):
    filename = TRR
    ref_offsets = np.array([0,  1144464,  2288928,  3433392,  4577856,  5722320,
                       6866784,  8011248,  9155712, 10300176])

class _XDRNoConversion(TestCase):
    filename = None

    def setUp(self):
        self.universe = mda.Universe(PDB, self.filename, convert_units=False)
        self.ts = self.universe.trajectory.ts

    def tearDown(self):
        del self.universe
        del self.ts

    @dec.slow
    def test_coordinates(self):
        # note: these are the native coordinates in nm
        ca_nm = np.array([[6.043369675, 7.385184479, 1.381425762]], dtype=np.float32)
        U = self.universe
        T = U.trajectory
        T.rewind()
        T.next()
        T.next()
        assert_equal(self.ts.frame, 3, "failed to step to frame 3")
        ca = U.selectAtoms('name CA and resid 122')
        # low precision match because we also look at the trr: only 3 decimals in nm in xtc!
        assert_array_almost_equal(ca.coordinates(), ca_nm, 3,
                                  err_msg="native coords of Ca of resid 122 do not match for frame 3 "
                                          "with convert_units=False")


class TestXTCNoConversion(_XDRNoConversion):
    filename = XTC


class TestTRRNoConversion(_XDRNoConversion):
    filename = TRR


class _GromacsWriter(TestCase):
    infilename = None  # XTC or TRR
    Writers = {
        '.trr': MDAnalysis.coordinates.TRR.TRRWriter,
        '.xtc': MDAnalysis.coordinates.XTC.XTCWriter,
    }

    def setUp(self):
        self.universe = mda.Universe(GRO, self.infilename)
        ext = os.path.splitext(self.infilename)[1]
        fd, self.outfile = tempfile.mkstemp(suffix=ext)
        os.close(fd)
        self.Writer = self.Writers[ext]

    def tearDown(self):
        try:
            os.unlink(self.outfile)
        except:
            pass
        del self.universe
        del self.Writer

    @dec.slow
    @attr('issue')
    def test_write_trajectory(self):
        """Test writing Gromacs trajectories (Issue 38)"""
        t = self.universe.trajectory
        W = self.Writer(self.outfile, t.numatoms, delta=t.delta, step=t.skip_timestep)
        for ts in self.universe.trajectory:
            W.write_next_timestep(ts)
        W.close()

        uw = mda.Universe(GRO, self.outfile)

        # check that the coordinates are identical for each time step
        for orig_ts, written_ts in itertools.izip(self.universe.trajectory, uw.trajectory):
            assert_array_almost_equal(written_ts._pos, orig_ts._pos, 3,
                                      err_msg="coordinate mismatch between original and written trajectory at frame "
                                              "%d (orig) vs %d (written)" % (
                                      orig_ts.frame, written_ts.frame))

    @dec.slow
    def test_timestep_not_modified_by_writer(self):
        trj = self.universe.trajectory
        ts = trj.ts

        trj[-1]  # last timestep (so that time != 0)
        x = ts._pos.copy()
        time = ts.time

        W = self.Writer(self.outfile, trj.numatoms, delta=trj.delta, step=trj.skip_timestep)
        trj[-1]  # last timestep (so that time != 0) (say it again, just in case...)
        W.write_next_timestep(ts)
        W.close()

        assert_equal(ts._pos, x, err_msg="Positions in Timestep were modified by writer.")
        assert_equal(ts.time, time, err_msg="Time in Timestep was modified by writer.")


class TestXTCWriter(_GromacsWriter):
    infilename = XTC


class TestTRRWriter(_GromacsWriter):
    infilename = TRR

    def test_velocities(self):
        t = self.universe.trajectory
        W = self.Writer(self.outfile, t.numatoms, delta=t.delta, step=t.skip_timestep)
        for ts in self.universe.trajectory:
            W.write_next_timestep(ts)
        W.close()

        uw = mda.Universe(GRO, self.outfile)

        # check that the velocities are identical for each time step
        for orig_ts, written_ts in itertools.izip(self.universe.trajectory, uw.trajectory):
            assert_array_almost_equal(written_ts._velocities, orig_ts._velocities, 3,
                                      err_msg="velocities mismatch between original and written trajectory at frame "
                                              "%d (orig) vs %d (written)" % (
                                      orig_ts.frame, written_ts.frame))

    def test_gaps(self):
        """Tests the writing and reading back of TRRs with gaps in any of the coordinates/velocities properties."""
        t = self.universe.trajectory
        W = self.Writer(self.outfile, t.numatoms, delta=t.delta, step=t.skip_timestep)
        for ts in self.universe.trajectory:
            # Inset some gaps in the properties: coords every 4 steps, vels every 2.
            if not ts.frame % 4:
                ts.has_x = False
            if not ts.frame % 2:
                ts.has_v = False
            W.write_next_timestep(ts)
        W.close()

        uw = mda.Universe(GRO, self.outfile)

        # check that the velocities are identical for each time step, except for the gaps
        # (that we must make sure to raise exceptions on).
        for orig_ts, written_ts in itertools.izip(self.universe.trajectory, uw.trajectory):
            if ts.frame % 4:
                assert_array_almost_equal(written_ts.positions, orig_ts.positions, 3,
                                          err_msg="coordinates mismatch between original and written trajectory at "
                                                  "frame {0} (orig) vs {1} (written)".format(
                                                      orig_ts.frame, written_ts.frame))
            else:
                assert_raises(NoDataError, getattr, written_ts, 'positions')

            if ts.frame % 2:
                assert_array_almost_equal(written_ts.velocities, orig_ts.velocities, 3,
                                          err_msg="velocities mismatch between original and written trajectory at "
                                                  "frame {0} (orig) vs {1} (written)".format(
                                                      orig_ts.frame, written_ts.frame))
            else:
                assert_raises(NoDataError, getattr, written_ts, 'velocities')


class _GromacsWriterIssue101(TestCase):
    Writers = {
        '.trr': MDAnalysis.coordinates.TRR.TRRWriter,
        '.xtc': MDAnalysis.coordinates.XTC.XTCWriter,
    }
    ext = None  # set to '.xtc' or '.trr'
    prec = 3

    def setUp(self):
        fd, self.outfile = tempfile.mkstemp(suffix=self.ext)
        os.close(fd)
        self.Writer = self.Writers[self.ext]

    def tearDown(self):
        try:
            os.unlink(self.outfile)
        except:
            pass
        del self.Writer

    @dec.slow
    @attr('issue')
    def test_single_frame_GRO(self):
        self._single_frame(GRO)

    @dec.slow
    @attr('issue')
    def test_single_frame_PDB(self):
        self._single_frame(PDB)

    @attr('issue')
    def test_single_frame_CRD(self):
        self._single_frame(CRD)

    def _single_frame(self, filename):
        u = MDAnalysis.Universe(filename)
        with self.Writer(self.outfile, u.atoms.numberOfAtoms()) as W:
            W.write(u.atoms)
        w = MDAnalysis.Universe(filename, self.outfile)
        assert_equal(w.trajectory.numframes, 1, "single frame trajectory has wrong number of frames")
        assert_almost_equal(w.atoms.coordinates(), u.atoms.coordinates(), self.prec,
                            err_msg="coordinates do not match for %r" % filename)


class TestXTCWriterSingleFrame(_GromacsWriterIssue101):
    ext = ".xtc"
    prec = 2


class TestTRRWriterSingleFrame(_GromacsWriterIssue101):
    ext = ".trr"


class _GromacsWriterIssue117(TestCase):
    """Issue 117: Cannot write XTC or TRR from AMBER NCDF"""
    ext = None
    prec = 5

    def setUp(self):
        self.universe = mda.Universe(PRMncdf, NCDF)
        fd, self.outfile = tempfile.mkstemp(suffix=self.ext)
        os.close(fd)
        self.Writer = MDAnalysis.Writer(self.outfile, numatoms=self.universe.atoms.numberOfAtoms(),
                                        delta=self.universe.trajectory.delta,
                                        step=self.universe.trajectory.skip_timestep)

    def tearDown(self):
        try:
            os.unlink(self.outfile)
        except:
            pass
        del self.universe
        del self.Writer

    @attr('issue')
    def test_write_trajectory(self):
        """Test writing Gromacs trajectories from AMBER NCDF (Issue 117)"""
        t = self.universe.trajectory
        for ts in self.universe.trajectory:
            self.Writer.write_next_timestep(ts)
        self.Writer.close()

        uw = MDAnalysis.Universe(PRMncdf, self.outfile)

        # check that the coordinates are identical for each time step
        for orig_ts, written_ts in itertools.izip(self.universe.trajectory, uw.trajectory):
            assert_array_almost_equal(written_ts._pos, orig_ts._pos, self.prec,
                                      err_msg="coordinate mismatch between original and written trajectory at frame "
                                              "%d (orig) vs %d (written)" % (
                                      orig_ts.frame, written_ts.frame))


class TestXTCWriterIssue117(_GromacsWriterIssue117):
    ext = ".xtc"
    prec = 2


class TestTRRWriterIssue117(_GromacsWriterIssue117):
    ext = ".trr"


@attr('issue')
def test_triclinic_box():
    """Test coordinates.core.triclinic_box() (Issue 61)"""
    unitcell = np.array([80.017, 55, 100.11, 60.00, 30.50, 90.00])
    box = MDAnalysis.coordinates.core.triclinic_vectors(unitcell)
    new_unitcell = MDAnalysis.coordinates.core.triclinic_box(box[0], box[1], box[2])
    assert_array_almost_equal(new_unitcell, unitcell, 3,
                              err_msg="unitcell round-trip connversion failed (Issue 61)")


class RefTRZ(object):
    #    ref_coordinates = {}
    #    ref_distances = {'endtoend': }
    ref_numatoms = 8184
    ref_dimensions = np.array([55.422830581665039, 55.422830581665039, 55.422830581665039, 90., 90., 90.],
                              dtype=np.float32)
    ref_volume = 170241.762765
    ref_numframes = 6
    ref_coordinates = np.array([72.3163681, -130.31130981, 19.97969055], dtype=np.float32)
    ref_velocities = np.array([[14.83297443, 18.02611542, 6.07733774]], dtype=np.float32)
    ref_delta = 0.001
    ref_time = 0.01


class TestTRZReader(TestCase, RefTRZ):
    def setUp(self):
        self.universe = mda.Universe(TRZ_psf, TRZ)
        self.trz = self.universe.trajectory
        self.ts = self.universe.trajectory.ts
        self.prec = 3

    def tearDown(self):
        del self.universe
        del self.trz
        del self.ts

    def test_load_trz(self):
        U = self.universe
        assert_equal(len(U.atoms), self.ref_numatoms, "load Universe from PSF and TRZ")

    def test_next_trz(self):
        self.trz.rewind()
        self.trz.next()
        assert_equal(self.ts.frame, 2, "loading frame 2")

    def test_rewind_trz(self):
        self.trz.rewind()
        assert_equal(self.ts.frame, 1, "rewinding to frame 1")

    def test_numframes(self):
        assert_equal(self.universe.trajectory.numframes, self.ref_numframes, "wrong number of frames in trz")

    def test_seeking(self):
        self.trz.rewind()

        self.universe.trajectory[3]

        orig = self.universe.atoms[0:3].positions

        self.universe.trajectory[4]
        self.universe.trajectory[3]

        assert_almost_equal(self.universe.atoms[0:3].positions, orig, self.prec)

        self.universe.trajectory[0]
        self.universe.trajectory[3]

        assert_almost_equal(self.universe.atoms[0:3].positions, orig, self.prec)

    def test_volume(self):
        assert_almost_equal(self.ts.volume, self.ref_volume, 1,
                            "wrong volume for trz")  # Lower precision here because errors seem to accumulate and
                            # throw this off (is rounded value**3)

    def test_unitcell(self):
        assert_almost_equal(self.ts.dimensions, self.ref_dimensions, self.prec, "wrong dimensions for trz")

    def test_coordinates(self):
        fortytwo = self.universe.atoms[41]  # 41 because is 0 based
        assert_almost_equal(fortytwo.pos, self.ref_coordinates, self.prec, "wrong coordinates in trz")

    def test_velocities(self):
        fortytwo = self.universe.selectAtoms('bynum 42')
        assert_almost_equal(fortytwo.velocities, self.ref_velocities, self.prec, "wrong velocities in trz")

    def test_delta(self):
        assert_almost_equal(self.trz.delta, self.ref_delta, self.prec, "wrong time delta in trz")

    def test_time(self):
        self.trz.rewind()
        assert_almost_equal(self.trz.time, self.ref_time, self.prec, "wrong time value in trz")


class TRZWriter(TestCase, RefTRZ):
    def setUp(self):
        self.universe = mda.Universe(TRZ_psf, TRZ)
        self.prec = 3
        fd, self.outfile = tempfile.mkstemp(suffix='.trz')
        os.close(fd)
        self.Writer = MDAnalysis.coordinates.TRZ.TRZWriter

    def tearDown(self):
        del self.universe
        del self.prec
        try:
            os.unlink(self.outfile)
        except OSError:
            pass
        del self.Writer

    def test_write_trajectory(self):
        t = self.universe.trajectory
        W = self.Writer(self.outfile, t.numatoms)
        self._copy_traj(W)

    def _copy_traj(self, writer):
        for ts in self.universe.trajectory:
            writer.write_next_timestep(ts)
        writer.close()

        uw = mda.Universe(TRZ_psf, self.outfile)

        for orig_ts, written_ts in itertools.izip(self.universe.trajectory, uw.trajectory):
            assert_array_almost_equal(orig_ts._pos, written_ts._pos, self.prec,
                                      err_msg="Coordinate mismatch between orig and written at frame %d" %
                                              orig_ts.frame)
            assert_array_almost_equal(orig_ts._velocities, written_ts._velocities, self.prec,
                                      err_msg="Coordinate mismatch between orig and written at frame %d" %
                                              orig_ts.frame)
            assert_array_almost_equal(orig_ts._unitcell, written_ts._unitcell, self.prec,
                                      err_msg="Unitcell mismatch between orig and written at frame %d" % orig_ts.frame)
            for att in orig_ts.__dict__.keys():
                assert_array_almost_equal(orig_ts.__getattribute__(att), written_ts.__getattribute__(att), self.prec,
                                          err_msg="TS equal failed for %s" % att)


class TestWrite_Partial_Timestep(TestCase):
    """Test writing a partial timestep made by passing only an atomgroup to Writer. (Issue 163)

    The contents of the AtomGroup.ts are checked in test_atomgroup, this test just checks that Writer
    is receiving this information properly.
    """

    def setUp(self):
        self.universe = mda.Universe(TRZ_psf, TRZ)
        self.ag = self.universe.selectAtoms('name N')
        self.prec = 3
        fd, self.outfile = tempfile.mkstemp(suffix='.pdb')
        os.close(fd)
        self.Writer = MDAnalysis.Writer(self.outfile, numatoms=len(self.ag))

    def tearDown(self):
        del self.universe
        del self.ag
        del self.prec
        try:
            os.unlink(self.outfile)
        except OSError:
            pass
        del self.Writer

    def test_write_trajectory(self):
        self.Writer.write(self.ag)
        self.Writer.close()

        u_ag = mda.Universe(self.outfile)

        assert_array_almost_equal(self.ag.coordinates(), u_ag.atoms.coordinates(), self.prec,
                                  err_msg="Writing AtomGroup timestep failed.")


class RefLAMMPSData(object):
    filename = LAMMPSdata
    numatoms = 18360
    pos_atom1 = np.array([11.89985657, 48.4455719, 19.09719849], dtype=np.float32)
    vel_atom1 = np.array([-5.667593, 7.91380978, -3.00779533], dtype=np.float32)
    dimensions = np.array([55.42282867, 55.42282867, 55.42282867, 90., 90., 90.],
                          dtype=np.float32)


class RefLAMMPSDataMini(object):
    filename = LAMMPSdata_mini
    numatoms = 1
    pos_atom1 = np.array([11.89985657, 48.4455719, 19.09719849], dtype=np.float32)
    vel_atom1 = np.array([-5.667593, 7.91380978, -3.00779533], dtype=np.float32)
    dimensions = np.array([60., 50., 30., 90., 90., 90.], dtype=np.float32)


def test_datareader_VE():
    from MDAnalysis.coordinates.LAMMPS import DATAReader
    assert_raises(ValueError, DATAReader, 'filename')


class _TestLammpsData_Coords(TestCase):
    """Tests using a .data file for loading single frame.

    All topology loading from .data is done in test_topology
    """

    def setUp(self):
        self.u = MDAnalysis.Universe(self.filename)

    def tearDown(self):
        del self.u

    def test_numatoms(self):
        assert_equal(self.u.atoms.numberOfAtoms(), self.numatoms)

    def test_coords(self):
        assert_equal(self.u.atoms[0].pos, self.pos_atom1)

    def test_velos(self):
        assert_equal(self.u.atoms[0].velocity, self.vel_atom1)

    def test_dimensions(self):
        assert_equal(self.u.dimensions, self.dimensions)

    def test_singleframe(self):
        assert_raises(IOError, self.u.trajectory.next)

    def test_seek(self):
        assert_raises(IndexError, self.u.trajectory.__getitem__, 1)

    def test_seek_2(self):
        ts = self.u.trajectory[0]
        assert_equal(type(ts), MDAnalysis.coordinates.base.Timestep)

    def test_iter(self):
        # Check that iterating works, but only gives a single frame
        assert_equal(len(list(iter(self.u.trajectory))), 1)


class TestLammpsData_Coords(_TestLammpsData_Coords, RefLAMMPSData):
    pass


class TestLammpsDataMini_Coords(_TestLammpsData_Coords, RefLAMMPSDataMini):
    pass

<<<<<<< HEAD
=======

class _DLPConfig(object):
    def setUp(self):
        self.r = MDAnalysis.coordinates.DLPoly.ConfigReader
        rd = self.rd = self.r(self.f)
        self.ts = rd.ts

    def tearDown(self):
        del self.r
        del self.rd
        del self.ts

    def test_read_unitcell(self):
        ref = np.array([[18.6960000000, 0.0000000000, 0.0000000000],
                        [0.0000000000, 18.6960000000, 0.0000000000],
                        [0.0000000000, 0.0000000000, 18.6960000000]])
        assert_allclose(self.ts._unitcell, ref)

    def test_positions(self):
        ref = np.array([-7.608595309, -7.897790000, -7.892053559])
        assert_allclose(self.ts._pos[0], ref)

    def test_velocities(self):
        ref = np.array([1.056610291, -1.218664448, 3.345828610])
        assert_allclose(self.ts._velocities[0], ref)

    def test_forces(self):
        ref = np.array([-1979.558687, 739.7961625, 1027.996603])
        assert_allclose(self.ts._forces[0], ref)

class TestConfigReader(_DLPConfig):
    f = DLP_CONFIG

    def test_read(self):
        assert self.rd.title == "DL_POLY: Potassium Chloride Test Case"

class TestConfigOrder(_DLPConfig):
    f = DLP_CONFIG_order

class TestConfigMinimal(_DLPConfig):
    f = DLP_CONFIG_minimal

    def test_read_unitcell(self):
        pass

    def test_velocities(self):
        assert_raises(AttributeError, getattr, self.ts, "_velocities")

    def test_forces(self):
        assert_raises(AttributeError, getattr, self.ts, "_forces")

class _DLPConfig2(object):
    def setUp(self):
        self.u = mda.Universe(self.f, format='CONFIG')

    def tearDown(self):
        del self.u

    def test_names(self):
        ref = ['C', 'B', 'A']
        assert_equal([a.name for a in self.u.atoms], ref)

    def test_pos(self):
        ref = np.array([-7.821414265, -4.635443539, -4.732164540])
        assert_allclose(self.u.atoms[2].pos, ref)

    def test_vel(self):
        ref = np.array([2.637614561, 0.5778767520E-01, -1.704765568])
        assert_allclose(self.u.atoms[2].velocity, ref)

    def test_for(self):
        ref = np.array([150.3309776, -812.6932914, 1429.413120])
        assert_allclose(self.u.atoms[2].force, ref)

    def test_number(self):
        ref = [0, 1, 2]
        assert_equal([a.number for a in self.u.atoms], ref)

class TestConfigReader2(_DLPConfig2):
    f = DLP_CONFIG_order

class TestConfigReaderMinimal2(_DLPConfig2):
    f = DLP_CONFIG_minimal

    def test_vel(self):
        pass

    def test_for(self):
        pass


class _DLHistory(object):
    def setUp(self):
        self.u = mda.Universe(self.f, format='HISTORY')

    def tearDown(self):
        self.u.trajectory.close()
        del self.u

    def test_len(self):
        assert_equal(len(self.u.trajectory), 3)
        assert_equal([ts.frame for ts in self.u.trajectory], [1, 2, 3])

    def test_getting(self):
        ts = self.u.trajectory[1]
        assert_equal(ts.frame, 2)

    def test_slicing(self):
        nums = [ts.frame for ts in self.u.trajectory[::2]]
        assert_equal(nums, [1, 3])

    def test_slicing_2(self):
        nums = [ts.frame for ts in self.u.trajectory[1::-2]]
        assert_equal(nums, [2])

    def test_position(self):
        ref = np.array([[-7.595541651, -7.898808509, -7.861763110],
                        [-7.019565641, -7.264933320, -7.045213551],
                        [-6.787470785, -6.912685099, -6.922156843]])
        for ts, r in itertools.izip(self.u.trajectory, ref):
            assert_allclose(self.u.atoms[0].pos, r)
        
    def test_velocity(self):
        ref = np.array([[1.109901682, -1.500264697, 4.752251711],
                        [-1.398479696, 2.091141311, 1.957430003],
                        [0.2570827995, -0.7146878577, -3.547444215]])
        for ts, r in itertools.izip(self.u.trajectory, ref):
            assert_allclose(self.u.atoms[0].velocity, r)

    def test_force(self):
        ref = np.array([[-2621.386432, 1579.334443, 1041.103241],
                        [-1472.262341, 2450.379615, -8149.916193],
                        [2471.802059, -3828.467296, 3596.679326]])
        for ts, r in itertools.izip(self.u.trajectory, ref):
            assert_allclose(self.u.atoms[0].force, r)

    def test_unitcell(self):
        ref1 = np.array([[18.6796195135, 0.0000058913, -0.0000139999],
                        [0.0000058913, 18.6794658887, -0.0000016255],
                        [-0.0000139999, -0.0000016255, 18.6797229304]])
        ref2 = np.array([[17.2277221163, -0.0044216126, -0.0003229237],
                         [-0.0044205826, 17.2124253987, 0.0019439244],
                         [-0.0003226531, 0.0019445826, 17.2416976104]])
        ref3 = np.array([[16.5435673205, -0.0108424742, 0.0014935464],
                         [-0.0108333201, 16.5270298891, 0.0011094612],
                         [0.0014948739, 0.0011058349, 16.5725517831]])
        for ts, r in itertools.izip(self.u.trajectory, [ref1, ref2, ref3]):
            assert_allclose(ts._unitcell, r)

class TestDLPolyHistory(_DLHistory):
    f = DLP_HISTORY

class TestDLPolyHistoryOrder(_DLHistory):
    f = DLP_HISTORY_order

class TestDLPolyHistoryMinimal(_DLHistory):
    f = DLP_HISTORY_minimal

    def test_velocity(self):
        assert_raises(NoDataError, getattr, self.u.atoms[0], 'velocity')

    def test_force(self):
        assert_raises(NoDataError, getattr, self.u.atoms[0], 'force')

    def test_unitcell(self):
        pass



# Subclass this and change values where necessary for each format's Timestep.
class _BaseTimestep(object):
    Timestep = MDAnalysis.coordinates.base.Timestep  # define the class made in test
    name = "base"  # for error messages only
    size = 10  # size of arrays, 10 is enough to allow slicing etc
    refpos = np.arange(size * 3, dtype=np.float32).reshape(size, 3)  # each coord is unique
    has_box = True
    set_box = True  # whether you can set dimensions info.
    # If you can set box, what the underlying unitcell should be if dimensions are:
    newbox = np.array([10., 11., 12., 90., 90., 90.])
    unitcell = np.array([10., 11., 12., 90., 90., 90.])
    ref_volume = 1320.  # what the volume is after setting newbox


class _TRZTimestep(_BaseTimestep):
    Timestep = MDAnalysis.coordinates.TRZ.Timestep
    name = "TRZ"
    has_box = True
    set_box = True
    unitcell = np.array(
        [
            10., 0., 0.,
            0., 11., 0.,
            0., 0., 12.
        ])


class _DCDTimestep(_BaseTimestep):
    Timestep = MDAnalysis.coordinates.DCD.Timestep
    name = "DCD"
    has_box = True
    set_box = True
    unitcell = np.array([10., 90., 11., 90., 90., 12.])
    # Could test setting TS box order and checking that this works


class _DMSTimestep(_BaseTimestep):
    Timestep = MDAnalysis.coordinates.DMS.Timestep
    name = "DMS"
    has_box = True
    unitcell = {'x':np.array([10., 0, 0]),
                'y':np.array([0, 11., 0]),
                'z':np.array([0, 0, 12.])}


class _GROTimestep(_BaseTimestep):
    Timestep = MDAnalysis.coordinates.GRO.Timestep
    name = "GRO"
    has_box = True
    set_box = True
    unitcell = np.array(
        [
            10., 11., 12.,
            0., 0., 0.,
            0., 0., 0.
        ])


class _TRJTimestep(_BaseTimestep):
    Timestep = MDAnalysis.coordinates.TRJ.Timestep
    name = "TRJ"
    has_box = True
    set_box = True
    unitcell = np.array([10., 11., 12., 90., 90., 90.])


class _xdrCoreTimestep(_BaseTimestep):
    Timestep = MDAnalysis.coordinates.xdrfile.core.Timestep
    name = "xdrCore"
    has_box = True
    set_box = True
    unitcell = np.array(
        [
            [10., 0., 0.],
            [0., 11., 0.],
            [0., 0., 12.]
        ])


class _TRRTimestep(_xdrCoreTimestep):
    Timestep = MDAnalysis.coordinates.TRR.Timestep
    name = "TRR"


class _XTCTimestep(_xdrCoreTimestep):
    Timestep = MDAnalysis.coordinates.XTC.Timestep
    name = "XTC"

class _DLPolyTimestep(_xdrCoreTimestep):
    Timestep = MDAnalysis.coordinates.DLPoly.Timestep
    name = 'DLPoly'
    

class _TestTimestep(TestCase):
    """Test all the base functionality of a Timestep

    All Timesteps must pass these tests!
    """

    def setUp(self):
        self.ts = self.Timestep(self.size)
        self.ts._pos[:] = self.refpos

    def tearDown(self):
        del self.ts

    def test_getitem(self):
        assert_equal(self.ts[1], self.refpos[1])

    def test_getitem_neg(self):
        assert_equal(self.ts[-1], self.refpos[-1])

    def test_getitem_neg_IE(self):
        assert_raises(IndexError, self.ts.__getitem__, -(self.size + 1))

    def test_getitem_pos_IE(self):
        assert_raises(IndexError, self.ts.__getitem__, (self.size + 1))

    def test_getitem_slice(self):
        assert_equal(len(self.ts[:2]), len(self.refpos[:2]))
        assert_allclose(self.ts[:2], self.refpos[:2])

    def test_getitem_slice2(self):
        assert_equal(len(self.ts[1::2]), len(self.refpos[1::2]))
        assert_allclose(self.ts[1::2], self.refpos[1::2])

    def test_getitem_ndarray(self):
        sel = np.array([0, 1, 4])
        assert_equal(len(self.ts[sel]), len(self.refpos[sel]))
        assert_allclose(self.ts[sel], self.refpos[sel])

    def test_getitem_TE(self):
        assert_raises(TypeError, self.ts.__getitem__, 'string')

    def test_len(self):
        assert_equal(len(self.ts), self.size)

    def test_iter(self):
        for a, b in itertools.izip(self.ts, self.refpos):
            assert_allclose(a, b)
        assert_equal(len(list(self.ts)), self.size)

    def test_repr(self):
        assert_equal(type(repr(self.ts)), str)

    def test_copy(self):
        ts2 = self.ts.copy()
        # no __eq__ method
        assert_allclose(ts2._pos, self.ts._pos)
        assert_equal(self.ts is ts2, False)

    def _test_TS_slice(self, ref_TS, TS2, sel):
        per_atom = [
            '_x', '_y', '_z', '_pos', '_velocities', '_forces',
            '_tpos', '_tvelocities', '_tforces']
        ignore = ['numatoms']

        for att in ref_TS.__dict__:
            try:
                if att in per_atom:
                    assert_equal(ref_TS.__dict__[att][sel], TS2.__dict__[att],
                                 err_msg="Timestep slice failed for format: '%s' on attribute: '%s'"
                                         % (self.name, att))
                elif not att in ignore:
                    assert_equal(ref_TS.__dict__[att], TS2.__dict__[att],
                                 err_msg="Timestep slice failed for format: '%s' on attribute: '%s'"
                                         % (self.name, att))
            except KeyError:
                self.fail("Timestep copy failed for format: '%s' on attribute: '%s'"
                          % (self.name, att))

    def test_copy_slice(self):
        sel = slice(0, self.size, 2)
        ts2 = self.ts.copy_slice(sel)

        self._test_TS_slice(self.ts, ts2, sel)

    def test_copy_slice2(self):
        sel = [0, 1, 3]
        ts2 = self.ts.copy_slice(sel)

        self._test_TS_slice(self.ts, ts2, sel)

    # Dimensions has 2 possible cases
    # Timestep doesn't do dimensions, should raise NotImplementedError for .dimension and .volume
    # Timestep does do them, should return values properly
    def test_dimensions(self):
        if self.has_box:
            assert_allclose(self.ts.dimensions, np.zeros(6, dtype=np.float32))
        else:
            assert_raises(NotImplementedError, getattr, self.ts, "dimensions")

    def test_dimensions_set_box(self):
        if self.set_box:
            self.ts.dimensions = self.newbox
            assert_allclose(self.ts._unitcell, self.unitcell)
            assert_allclose(self.ts.dimensions, self.newbox)
        else:
            pass

    def test_volume(self):
        if self.has_box and self.set_box:
            self.ts.dimensions = self.newbox
            assert_equal(self.ts.volume, self.ref_volume)
        elif self.has_box and not self.set_box:
            pass  # How to test volume of box when I don't set unitcell first?
        else:
            assert_raises(NotImplementedError, getattr, self.ts, "volume")

    @attr('issue')
    def test_coordinate_getter_shortcuts(self):
        """testing that reading _x, _y, and _z works as expected (Issue 224) (TestTimestep)"""
        assert_allclose(self.ts._x, self.ts._pos[:,0])
        assert_allclose(self.ts._y, self.ts._pos[:,1])
        assert_allclose(self.ts._z, self.ts._pos[:,2])

    @attr('issue')
    @knownfailure("Timesteps without setter decorators break the _x, _y, _z views onto _pos (Issue 213)", AssertionError, mightpass=True)
    def test_coordinate_setter_shortcuts(self):
        # Check that writing to _x, _y, and _z works as expected (Issues 224 and 213)#
        # For TRRs setting _x, _y, and _z works because the assignment is managed by a decorator.
        # For other formats that don't have such decorators assigning to any of these silently breaks
        #  their being a view of the _pos array. Hopefuly all gets clean after Issue 213 is addressed
        #  and this test can be moved to the general Timestep test class.
        for idx, coordinate in enumerate(('_x', '_y', '_z')):
            random_positions = np.random.random(self.size).astype(np.float32)
            setattr(self.ts, coordinate, random_positions)
            assert_allclose(getattr(self.ts, coordinate), random_positions)
            assert_allclose(self.ts._pos[:,idx], random_positions)

# Can add in custom tests for a given Timestep here!
class TestBaseTimestep(_TestTimestep, _BaseTimestep):
    #    def test_nothing(self):
    #        assert_equal(1, 1)
    pass


class TestTRZTimestep(_TestTimestep, _TRZTimestep):
    pass


class TestDCDTimestep(_TestTimestep, _DCDTimestep):
    def test_ts_order_define(self):
        """Check that users can hack in a custom unitcell order"""
        old = self.Timestep._ts_order
        self.ts._ts_order = [0, 2, 5, 1, 3, 4]
        self.ts.dimensions = np.array([10, 11, 12, 80, 85, 90])
        assert_allclose(self.ts._unitcell, np.array([10, 80, 11, 85, 90, 12]))
        self.ts._ts_order = old
        self.ts.dimensions = np.zeros(6)


class TestDMSTimestep(_TestTimestep, _DMSTimestep):
    def test_dimensions_set_box(self):
        self.ts.dimensions = self.newbox
        assert_equal(self.ts.dimensions, self.newbox)
        assert_equal(self.ts._unitcell, self.unitcell)


class TestGROTimestep(_TestTimestep, _GROTimestep):
    def test_unitcell_set2(self):
        old = self.ts._unitcell
        box = np.array([80.017, 80.017, 80.017, 60.00, 60.00, 90.00], dtype=np.float32)

        ref = np.array(
            [
                80.00515747, 80.00515747, 56.57218552,  # v1x, v2y, v3z
                0., 0.,  # v1y v1z
                0., 0.,  # v2x v2y
                40.00257874, 40.00257874,  # v3x, v3y
            ],
            dtype=np.float32)
        self.ts.dimensions = box
        assert_array_almost_equal(self.ts._unitcell, ref, decimal=2)

        self.ts._unitcell = old


class TestTRJTimestep(_TestTimestep, _TRJTimestep):
    pass


class TestxdrCoreTimestep(_TestTimestep, _xdrCoreTimestep):
    pass


class TestXTCTimestep(_TestTimestep, _XTCTimestep):
    pass


class TestTRRTimestep(_TestTimestep, _TRRTimestep):
    pass

class TestDLPolyTimestep(_TestTimestep, _DLPolyTimestep):
    pass
>>>>>>> ef107d54
<|MERGE_RESOLUTION|>--- conflicted
+++ resolved
@@ -19,6 +19,7 @@
 import MDAnalysis.coordinates
 import MDAnalysis.coordinates.core
 from MDAnalysis import NoDataError
+from MDAnalysis.coordinates.base import Timestep
 
 import numpy as np
 import cPickle
@@ -3020,8 +3021,6 @@
 class TestLammpsDataMini_Coords(_TestLammpsData_Coords, RefLAMMPSDataMini):
     pass
 
-<<<<<<< HEAD
-=======
 
 class _DLPConfig(object):
     def setUp(self):
@@ -3187,303 +3186,4 @@
         assert_raises(NoDataError, getattr, self.u.atoms[0], 'force')
 
     def test_unitcell(self):
-        pass
-
-
-
-# Subclass this and change values where necessary for each format's Timestep.
-class _BaseTimestep(object):
-    Timestep = MDAnalysis.coordinates.base.Timestep  # define the class made in test
-    name = "base"  # for error messages only
-    size = 10  # size of arrays, 10 is enough to allow slicing etc
-    refpos = np.arange(size * 3, dtype=np.float32).reshape(size, 3)  # each coord is unique
-    has_box = True
-    set_box = True  # whether you can set dimensions info.
-    # If you can set box, what the underlying unitcell should be if dimensions are:
-    newbox = np.array([10., 11., 12., 90., 90., 90.])
-    unitcell = np.array([10., 11., 12., 90., 90., 90.])
-    ref_volume = 1320.  # what the volume is after setting newbox
-
-
-class _TRZTimestep(_BaseTimestep):
-    Timestep = MDAnalysis.coordinates.TRZ.Timestep
-    name = "TRZ"
-    has_box = True
-    set_box = True
-    unitcell = np.array(
-        [
-            10., 0., 0.,
-            0., 11., 0.,
-            0., 0., 12.
-        ])
-
-
-class _DCDTimestep(_BaseTimestep):
-    Timestep = MDAnalysis.coordinates.DCD.Timestep
-    name = "DCD"
-    has_box = True
-    set_box = True
-    unitcell = np.array([10., 90., 11., 90., 90., 12.])
-    # Could test setting TS box order and checking that this works
-
-
-class _DMSTimestep(_BaseTimestep):
-    Timestep = MDAnalysis.coordinates.DMS.Timestep
-    name = "DMS"
-    has_box = True
-    unitcell = {'x':np.array([10., 0, 0]),
-                'y':np.array([0, 11., 0]),
-                'z':np.array([0, 0, 12.])}
-
-
-class _GROTimestep(_BaseTimestep):
-    Timestep = MDAnalysis.coordinates.GRO.Timestep
-    name = "GRO"
-    has_box = True
-    set_box = True
-    unitcell = np.array(
-        [
-            10., 11., 12.,
-            0., 0., 0.,
-            0., 0., 0.
-        ])
-
-
-class _TRJTimestep(_BaseTimestep):
-    Timestep = MDAnalysis.coordinates.TRJ.Timestep
-    name = "TRJ"
-    has_box = True
-    set_box = True
-    unitcell = np.array([10., 11., 12., 90., 90., 90.])
-
-
-class _xdrCoreTimestep(_BaseTimestep):
-    Timestep = MDAnalysis.coordinates.xdrfile.core.Timestep
-    name = "xdrCore"
-    has_box = True
-    set_box = True
-    unitcell = np.array(
-        [
-            [10., 0., 0.],
-            [0., 11., 0.],
-            [0., 0., 12.]
-        ])
-
-
-class _TRRTimestep(_xdrCoreTimestep):
-    Timestep = MDAnalysis.coordinates.TRR.Timestep
-    name = "TRR"
-
-
-class _XTCTimestep(_xdrCoreTimestep):
-    Timestep = MDAnalysis.coordinates.XTC.Timestep
-    name = "XTC"
-
-class _DLPolyTimestep(_xdrCoreTimestep):
-    Timestep = MDAnalysis.coordinates.DLPoly.Timestep
-    name = 'DLPoly'
-    
-
-class _TestTimestep(TestCase):
-    """Test all the base functionality of a Timestep
-
-    All Timesteps must pass these tests!
-    """
-
-    def setUp(self):
-        self.ts = self.Timestep(self.size)
-        self.ts._pos[:] = self.refpos
-
-    def tearDown(self):
-        del self.ts
-
-    def test_getitem(self):
-        assert_equal(self.ts[1], self.refpos[1])
-
-    def test_getitem_neg(self):
-        assert_equal(self.ts[-1], self.refpos[-1])
-
-    def test_getitem_neg_IE(self):
-        assert_raises(IndexError, self.ts.__getitem__, -(self.size + 1))
-
-    def test_getitem_pos_IE(self):
-        assert_raises(IndexError, self.ts.__getitem__, (self.size + 1))
-
-    def test_getitem_slice(self):
-        assert_equal(len(self.ts[:2]), len(self.refpos[:2]))
-        assert_allclose(self.ts[:2], self.refpos[:2])
-
-    def test_getitem_slice2(self):
-        assert_equal(len(self.ts[1::2]), len(self.refpos[1::2]))
-        assert_allclose(self.ts[1::2], self.refpos[1::2])
-
-    def test_getitem_ndarray(self):
-        sel = np.array([0, 1, 4])
-        assert_equal(len(self.ts[sel]), len(self.refpos[sel]))
-        assert_allclose(self.ts[sel], self.refpos[sel])
-
-    def test_getitem_TE(self):
-        assert_raises(TypeError, self.ts.__getitem__, 'string')
-
-    def test_len(self):
-        assert_equal(len(self.ts), self.size)
-
-    def test_iter(self):
-        for a, b in itertools.izip(self.ts, self.refpos):
-            assert_allclose(a, b)
-        assert_equal(len(list(self.ts)), self.size)
-
-    def test_repr(self):
-        assert_equal(type(repr(self.ts)), str)
-
-    def test_copy(self):
-        ts2 = self.ts.copy()
-        # no __eq__ method
-        assert_allclose(ts2._pos, self.ts._pos)
-        assert_equal(self.ts is ts2, False)
-
-    def _test_TS_slice(self, ref_TS, TS2, sel):
-        per_atom = [
-            '_x', '_y', '_z', '_pos', '_velocities', '_forces',
-            '_tpos', '_tvelocities', '_tforces']
-        ignore = ['numatoms']
-
-        for att in ref_TS.__dict__:
-            try:
-                if att in per_atom:
-                    assert_equal(ref_TS.__dict__[att][sel], TS2.__dict__[att],
-                                 err_msg="Timestep slice failed for format: '%s' on attribute: '%s'"
-                                         % (self.name, att))
-                elif not att in ignore:
-                    assert_equal(ref_TS.__dict__[att], TS2.__dict__[att],
-                                 err_msg="Timestep slice failed for format: '%s' on attribute: '%s'"
-                                         % (self.name, att))
-            except KeyError:
-                self.fail("Timestep copy failed for format: '%s' on attribute: '%s'"
-                          % (self.name, att))
-
-    def test_copy_slice(self):
-        sel = slice(0, self.size, 2)
-        ts2 = self.ts.copy_slice(sel)
-
-        self._test_TS_slice(self.ts, ts2, sel)
-
-    def test_copy_slice2(self):
-        sel = [0, 1, 3]
-        ts2 = self.ts.copy_slice(sel)
-
-        self._test_TS_slice(self.ts, ts2, sel)
-
-    # Dimensions has 2 possible cases
-    # Timestep doesn't do dimensions, should raise NotImplementedError for .dimension and .volume
-    # Timestep does do them, should return values properly
-    def test_dimensions(self):
-        if self.has_box:
-            assert_allclose(self.ts.dimensions, np.zeros(6, dtype=np.float32))
-        else:
-            assert_raises(NotImplementedError, getattr, self.ts, "dimensions")
-
-    def test_dimensions_set_box(self):
-        if self.set_box:
-            self.ts.dimensions = self.newbox
-            assert_allclose(self.ts._unitcell, self.unitcell)
-            assert_allclose(self.ts.dimensions, self.newbox)
-        else:
-            pass
-
-    def test_volume(self):
-        if self.has_box and self.set_box:
-            self.ts.dimensions = self.newbox
-            assert_equal(self.ts.volume, self.ref_volume)
-        elif self.has_box and not self.set_box:
-            pass  # How to test volume of box when I don't set unitcell first?
-        else:
-            assert_raises(NotImplementedError, getattr, self.ts, "volume")
-
-    @attr('issue')
-    def test_coordinate_getter_shortcuts(self):
-        """testing that reading _x, _y, and _z works as expected (Issue 224) (TestTimestep)"""
-        assert_allclose(self.ts._x, self.ts._pos[:,0])
-        assert_allclose(self.ts._y, self.ts._pos[:,1])
-        assert_allclose(self.ts._z, self.ts._pos[:,2])
-
-    @attr('issue')
-    @knownfailure("Timesteps without setter decorators break the _x, _y, _z views onto _pos (Issue 213)", AssertionError, mightpass=True)
-    def test_coordinate_setter_shortcuts(self):
-        # Check that writing to _x, _y, and _z works as expected (Issues 224 and 213)#
-        # For TRRs setting _x, _y, and _z works because the assignment is managed by a decorator.
-        # For other formats that don't have such decorators assigning to any of these silently breaks
-        #  their being a view of the _pos array. Hopefuly all gets clean after Issue 213 is addressed
-        #  and this test can be moved to the general Timestep test class.
-        for idx, coordinate in enumerate(('_x', '_y', '_z')):
-            random_positions = np.random.random(self.size).astype(np.float32)
-            setattr(self.ts, coordinate, random_positions)
-            assert_allclose(getattr(self.ts, coordinate), random_positions)
-            assert_allclose(self.ts._pos[:,idx], random_positions)
-
-# Can add in custom tests for a given Timestep here!
-class TestBaseTimestep(_TestTimestep, _BaseTimestep):
-    #    def test_nothing(self):
-    #        assert_equal(1, 1)
-    pass
-
-
-class TestTRZTimestep(_TestTimestep, _TRZTimestep):
-    pass
-
-
-class TestDCDTimestep(_TestTimestep, _DCDTimestep):
-    def test_ts_order_define(self):
-        """Check that users can hack in a custom unitcell order"""
-        old = self.Timestep._ts_order
-        self.ts._ts_order = [0, 2, 5, 1, 3, 4]
-        self.ts.dimensions = np.array([10, 11, 12, 80, 85, 90])
-        assert_allclose(self.ts._unitcell, np.array([10, 80, 11, 85, 90, 12]))
-        self.ts._ts_order = old
-        self.ts.dimensions = np.zeros(6)
-
-
-class TestDMSTimestep(_TestTimestep, _DMSTimestep):
-    def test_dimensions_set_box(self):
-        self.ts.dimensions = self.newbox
-        assert_equal(self.ts.dimensions, self.newbox)
-        assert_equal(self.ts._unitcell, self.unitcell)
-
-
-class TestGROTimestep(_TestTimestep, _GROTimestep):
-    def test_unitcell_set2(self):
-        old = self.ts._unitcell
-        box = np.array([80.017, 80.017, 80.017, 60.00, 60.00, 90.00], dtype=np.float32)
-
-        ref = np.array(
-            [
-                80.00515747, 80.00515747, 56.57218552,  # v1x, v2y, v3z
-                0., 0.,  # v1y v1z
-                0., 0.,  # v2x v2y
-                40.00257874, 40.00257874,  # v3x, v3y
-            ],
-            dtype=np.float32)
-        self.ts.dimensions = box
-        assert_array_almost_equal(self.ts._unitcell, ref, decimal=2)
-
-        self.ts._unitcell = old
-
-
-class TestTRJTimestep(_TestTimestep, _TRJTimestep):
-    pass
-
-
-class TestxdrCoreTimestep(_TestTimestep, _xdrCoreTimestep):
-    pass
-
-
-class TestXTCTimestep(_TestTimestep, _XTCTimestep):
-    pass
-
-
-class TestTRRTimestep(_TestTimestep, _TRRTimestep):
-    pass
-
-class TestDLPolyTimestep(_TestTimestep, _DLPolyTimestep):
-    pass
->>>>>>> ef107d54
+        pass