--- conflicted
+++ resolved
@@ -266,7 +266,6 @@
         assert_almost_equal(total, self.ref_sum_centre_of_geometry, self.prec,
                             err_msg="sum of centers of geometry over the trajectory do not match")
 
-<<<<<<< HEAD
     def test_initial_frame_is_1(self):
         assert_equal(self.universe.trajectory.ts.frame, 1,
                      "initial frame is not 1 but {0}".format(self.universe.trajectory.ts.frame))
@@ -284,7 +283,7 @@
         assert_equal(trj.ts.frame, 1, "failed to rewind to first frame")
         assert_(np.any(self.universe.atoms.coordinates() > 0),
                 "Reader does not populate coordinates() after rewinding.")
-=======
+
     def test_full_slice(self):
         trj_iter = self.universe.trajectory[:]
         frames = [ts.frame-1 for ts in trj_iter]
@@ -294,7 +293,6 @@
         def trj_iter():
             return self.universe.trajectory[::2]
         assert_raises(TypeError, trj_iter)
->>>>>>> 0d129b48
 
 
 class TestTRJReader(_TRJReaderTest, RefACHE):
